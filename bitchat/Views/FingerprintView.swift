--- conflicted
+++ resolved
@@ -51,18 +51,13 @@
                 let encryptionStatus = viewModel.getEncryptionStatus(for: peerID)
                 
                 HStack {
-<<<<<<< HEAD
-                    Image(systemName: encryptionStatus.icon)
-                        .font(.system(size: 20))
-                        .foregroundColor(encryptionStatus == .noiseVerified ? Color.green : textColor)
-                        .accessibilityLabel("Encryption status: \(encryptionStatus.description)")
-=======
+
                     if let icon = encryptionStatus.icon {
                         Image(systemName: icon)
                             .font(.system(size: 20))
                             .foregroundColor(encryptionStatus == .noiseVerified ? Color.green : textColor)
-                    }
->>>>>>> e57bfad8
+                            .accessibilityLabel("Encryption status: \(encryptionStatus.description)")
+                    }
                     
                     VStack(alignment: .leading, spacing: 4) {
                         Text(peerNickname)
