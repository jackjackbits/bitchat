--- conflicted
+++ resolved
@@ -469,12 +469,7 @@
             TextField("", text: $messageText)
                 .textFieldStyle(.plain)
                 .font(.system(size: 14, design: .monospaced))
-<<<<<<< HEAD
                 .foregroundStyle(textColor)
-                .autocorrectionDisabled()
-=======
-                .foregroundColor(textColor)
->>>>>>> 2e46421d
                 .focused($isTextFieldFocused)
                 .onChange(of: messageText) { newValue in
                     // Get cursor position (approximate - end of text for now)
@@ -812,15 +807,9 @@
                                         .foregroundStyle(Color.orange)
                                         .accessibilityLabel("Unread message from \(displayName)")
                                 } else {
-<<<<<<< HEAD
-                                    Image(systemName: "radiowaves.left")
-                                        .font(.system(size: 12))
-                                        .foregroundStyle(viewModel.getRSSIColor(rssi: rssi, colorScheme: colorScheme))
-=======
                                     Image(systemName: "circle.fill")
                                         .font(.system(size: 8))
-                                        .foregroundColor(viewModel.getRSSIColor(rssi: rssi, colorScheme: colorScheme))
->>>>>>> 2e46421d
+                                        .foregroundStyle(viewModel.getRSSIColor(rssi: rssi, colorScheme: colorScheme))
                                         .accessibilityLabel("Signal strength: \(rssi > -60 ? "excellent" : rssi > -70 ? "good" : rssi > -80 ? "fair" : "poor")")
                                 }
                                 
@@ -1292,12 +1281,12 @@
                 // Note: We can't have clickable links in concatenated Text, so hashtags won't be clickable
                 result = result + Text(segment.text)
                     .font(.system(size: 14, weight: .semibold, design: .monospaced))
-                    .foregroundColor(Color.blue)
+                    .foregroundStyle(Color.blue)
                     .underline()
             } else if segment.type == "mention" {
                 result = result + Text(segment.text)
                     .font(.system(size: 14, weight: .semibold, design: .monospaced))
-                    .foregroundColor(Color.orange)
+                    .foregroundStyle(Color.orange)
             } else {
                 result = result + Text(segment.text)
                     .font(.system(size: 14, design: .monospaced))
