--- conflicted
+++ resolved
@@ -13,67 +13,117 @@
     @FocusState private var isTextFieldFocused: Bool
     @Environment(\.colorScheme) var colorScheme
     @State private var showSidebar = false
-<<<<<<< HEAD
-=======
     @State private var sidebarDragOffset: CGFloat = 0
     @State private var showAppInfo = false
     @State private var showCommandSuggestions = false
     @State private var commandSuggestions: [String] = []
     @State private var backSwipeOffset: CGFloat = 0
     @State private var showPrivateChat = false
->>>>>>> b4613997
-    
-    
+    @State private var messageText = ""
+    @State private var showPasswordInput = false
+    @State private var passwordInputChannel: String? = nil
+    @State private var showLeaveChannelAlert = false
     
     private var colorPalette: ColorPalette {
         ColorPalette.forColorScheme(colorScheme)
     }
+    
+    private var backgroundColor: Color {
+        colorPalette.backgroundColor
+    }
+    
+    private var textColor: Color {
+        colorPalette.textColor
+    }
+    
+    private var secondaryTextColor: Color {
+        colorPalette.secondaryTextColor
+    }
 
     var body: some View {
-<<<<<<< HEAD
-        ZStack {
-            // Main content
-            GeometryReader { geometry in
-                ZStack {
-                    VStack(spacing: 0) {
-                        HeaderView(showSidebar: $showSidebar, showAppInfo: $viewModel.showAppInfo)
-                        Divider()
-                        MessagesView()
-                        Divider()
-                        InputView()
-                    }
-                    .background(colorPalette.backgroundColor)
-                    .foregroundColor(colorPalette.textColor)
-                    
-                    // Sidebar overlay
-                    HStack(spacing: 0) {
-                        // Tap to dismiss area
-                        Color.clear
-                            .contentShape(Rectangle())
-                            .onTapGesture {
-                                withAnimation(.spring(response: 0.3, dampingFraction: 0.8)) {
-                                    showSidebar = false
+        GeometryReader { geometry in
+            ZStack {
+                // Base layer - Main public chat (always visible)
+                mainChatView
+                
+                // Private chat slide-over
+                if viewModel.selectedPrivateChatPeer != nil {
+                    privateChatView
+                        .frame(width: geometry.size.width)
+                        .background(backgroundColor)
+                        .transition(.asymmetric(
+                            insertion: .move(edge: .trailing),
+                            removal: .move(edge: .trailing)
+                        ))
+                        .offset(x: showPrivateChat ? 0 : geometry.size.width)
+                        .offset(x: backSwipeOffset)
+                        .gesture(
+                            DragGesture()
+                                .onChanged { value in
+                                    if value.translation.width > 0 {
+                                        backSwipeOffset = min(value.translation.width, geometry.size.width)
+                                    }
                                 }
+                                .onEnded { value in
+                                    if value.translation.width > 50 || (value.translation.width > 30 && value.velocity.width > 300) {
+                                        withAnimation(.spring(response: 0.3, dampingFraction: 0.8)) {
+                                            showPrivateChat = false
+                                            backSwipeOffset = 0
+                                            viewModel.endPrivateChat()
+                                        }
+                                    } else {
+                                        withAnimation(.spring(response: 0.3, dampingFraction: 0.8)) {
+                                            backSwipeOffset = 0
+                                        }
+                                    }
+                                }
+                        )
+                        .animation(.spring(response: 0.3, dampingFraction: 0.8), value: showPrivateChat)
+                }
+                
+                // Sidebar overlay
+                HStack(spacing: 0) {
+                    // Tap to dismiss area
+                    Color.clear
+                        .contentShape(Rectangle())
+                        .onTapGesture {
+                            withAnimation(.spring(response: 0.3, dampingFraction: 0.8)) {
+                                showSidebar = false
+                                sidebarDragOffset = 0
                             }
-                        
-                        SidebarView(showSidebar: $showSidebar)
-                            #if os(macOS)
-                            .frame(width: min(300, geometry.size.width * 0.4))
-                            #else
-                            .frame(width: geometry.size.width * 0.7)
-                            #endif
-                            .transition(.move(edge: .trailing))
-                    }
-                    .offset(x: showSidebar ? 0 : geometry.size.width)
-                    .animation(.spring(response: 0.3, dampingFraction: 0.8), value: showSidebar)
-                }
+                        }
+                    
+                    sidebarView
+                        #if os(macOS)
+                        .frame(width: min(300, geometry.size.width * 0.4))
+                        #else
+                        .frame(width: geometry.size.width * 0.7)
+                        #endif
+                        .transition(.move(edge: .trailing))
+                }
+                .offset(x: showSidebar ? -sidebarDragOffset : geometry.size.width - sidebarDragOffset)
+                .animation(.spring(response: 0.3, dampingFraction: 0.8), value: showSidebar)
+                .animation(.spring(response: 0.3, dampingFraction: 0.8), value: sidebarDragOffset)
             }
         }
         #if os(macOS)
         .frame(minWidth: 600, minHeight: 400)
         #endif
-        .sheet(isPresented: $viewModel.showAppInfo) {
+        .onChange(of: viewModel.selectedPrivateChatPeer) { newValue in
+            withAnimation(.spring(response: 0.3, dampingFraction: 0.8)) {
+                showPrivateChat = newValue != nil
+            }
+        }
+        .sheet(isPresented: $showAppInfo) {
             AppInfoView()
+        }
+        .sheet(isPresented: Binding(
+            get: { viewModel.showingFingerprintFor != nil },
+            set: { _ in viewModel.showingFingerprintFor = nil }
+        )) {
+            if let peerID = viewModel.showingFingerprintFor {
+                FingerprintView(viewModel: viewModel, peerID: peerID)
+            }
         }
         .alert("Set Channel Password", isPresented: $viewModel.showPasswordInput) {
             SecureField("Password", text: $viewModel.passwordInput)
@@ -117,7 +167,6 @@
         } message: {
             Text("The password you entered is incorrect. Please try again.")
         }
-<<<<<<< HEAD
         .alert("leave channel?", isPresented: $viewModel.showLeaveChannelAlert) {
             Button("cancel", role: .cancel) { }
             Button("leave", role: .destructive) {
@@ -130,366 +179,66 @@
         }
     }
     
-    private var sidebarView: some View {
+    // MARK: - View Components
+    
+    private var mainChatView: some View {
+        VStack(spacing: 0) {
+            headerView
+            Divider()
+            messagesView(privatePeer: nil)
+            Divider()
+            inputView
+        }
+        .background(backgroundColor)
+        .foregroundColor(textColor)
+        .gesture(
+            DragGesture()
+                .onChanged { value in
+                    if !showSidebar && value.translation.width < 0 {
+                        sidebarDragOffset = max(value.translation.width, -300)
+                    } else if showSidebar && value.translation.width > 0 {
+                        sidebarDragOffset = min(-300 + value.translation.width, 0)
+                    }
+                }
+                .onEnded { value in
+                    withAnimation(.spring(response: 0.3, dampingFraction: 0.8)) {
+                        if !showSidebar {
+                            if value.translation.width < -100 || (value.translation.width < -50 && value.velocity.width < -500) {
+                                showSidebar = true
+                                sidebarDragOffset = 0
+                            } else {
+                                sidebarDragOffset = 0
+                            }
+                        } else {
+                            if value.translation.width > 100 || (value.translation.width > 50 && value.velocity.width > 500) {
+                                showSidebar = false
+                                sidebarDragOffset = 0
+                            } else {
+                                sidebarDragOffset = 0
+                            }
+                        }
+                    }
+                }
+        )
+    }
+    
+    private var privateChatView: some View {
         HStack(spacing: 0) {
-            // Grey vertical bar for visual continuity
+            // Vertical separator bar
             Rectangle()
                 .fill(Color.gray.opacity(0.3))
                 .frame(width: 1)
             
-            VStack(alignment: .leading, spacing: 0) {
-                // Header - match main toolbar height
-                HStack {
-                    Text("YOUR NETWORK")
-                        .font(.system(size: 16, weight: .bold, design: .monospaced))
-                        .foregroundColor(textColor)
-                    Spacer()
-                }
-                .frame(height: 44) // Match header height
-                .padding(.horizontal, 12)
-                .background(backgroundColor.opacity(0.95))
-                
+            VStack(spacing: 0) {
+                privateHeaderView
                 Divider()
-            
-            // Rooms and People list
-            ScrollView {
-                VStack(alignment: .leading, spacing: 12) {
-                    // Channels section
-                    channelsSection
-                    
-                    if !viewModel.joinedChannels.isEmpty {
-                        Divider()
-                            .padding(.vertical, 4)
-                    }
-                    
-                    // People section
-                    VStack(alignment: .leading, spacing: 8) {
-                        // Show appropriate header based on context
-                        if let currentChannel = viewModel.currentChannel {
-                            Text("IN \(currentChannel.uppercased())")
-                                .font(.system(size: 11, weight: .semibold, design: .monospaced))
-                                .foregroundColor(secondaryTextColor)
-                                .padding(.horizontal, 12)
-                        } else if !viewModel.connectedPeers.isEmpty {
-                            HStack(spacing: 4) {
-                                Image(systemName: "person.2.fill")
-                                    .font(.system(size: 10))
-                                    .accessibilityHidden(true)
-                                Text("PEOPLE")
-                                    .font(.system(size: 11, weight: .bold, design: .monospaced))
-                            }
-                            .foregroundColor(secondaryTextColor)
-                            .padding(.horizontal, 12)
-                        }
-                        
-                        if viewModel.connectedPeers.isEmpty {
-                            Text("No one connected")
-                                .font(.system(size: 14, design: .monospaced))
-                                .foregroundColor(secondaryTextColor)
-                                .padding(.horizontal)
-                        } else if let currentChannel = viewModel.currentChannel,
-                                  let channelMemberIDs = viewModel.channelMembers[currentChannel],
-                                  channelMemberIDs.isEmpty {
-                            Text("No one in this channel yet")
-                                .font(.system(size: 14, design: .monospaced))
-                                .foregroundColor(secondaryTextColor)
-                                .padding(.horizontal)
-                        } else {
-                            let peerNicknames = viewModel.meshService.getPeerNicknames()
-                            let peerRSSI = viewModel.meshService.getPeerRSSI()
-                            let myPeerID = viewModel.meshService.myPeerID
-                            
-                            // Filter peers based on current channel
-                            let peersToShow: [String] = {
-                                if let currentChannel = viewModel.currentChannel,
-                                   let channelMemberIDs = viewModel.channelMembers[currentChannel] {
-                                    // Show only peers who have sent messages to this channel (including self)
-                                    
-                                    // Start with channel members who are also connected
-                                    var memberPeers = viewModel.connectedPeers.filter { channelMemberIDs.contains($0) }
-                                    
-                                    // Always include ourselves if we're a channel member
-                                    if channelMemberIDs.contains(myPeerID) && !memberPeers.contains(myPeerID) {
-                                        memberPeers.append(myPeerID)
-                                    }
-                                    
-                                    return memberPeers
-                                } else {
-                                    // Show all connected peers in main chat
-                                    return viewModel.connectedPeers
-                                }
-                            }()
-                            
-                        // Sort peers: favorites first, then alphabetically by nickname
-                        let sortedPeers = peersToShow.sorted { peer1, peer2 in
-                            let isFav1 = viewModel.isFavorite(peerID: peer1)
-                            let isFav2 = viewModel.isFavorite(peerID: peer2)
-                            
-                            if isFav1 != isFav2 {
-                                return isFav1 // Favorites come first
-                            }
-                            
-                            let name1 = peerNicknames[peer1] ?? "person-\(peer1.prefix(4))"
-                            let name2 = peerNicknames[peer2] ?? "person-\(peer2.prefix(4))"
-                            return name1 < name2
-                        }
-                        
-                        ForEach(sortedPeers, id: \.self) { peerID in
-                            let displayName = peerID == myPeerID ? viewModel.nickname : (peerNicknames[peerID] ?? "person-\(peerID.prefix(4))")
-                            let rssi = peerRSSI[peerID]?.intValue ?? -100
-                            let isFavorite = viewModel.isFavorite(peerID: peerID)
-                            let isMe = peerID == myPeerID
-                            
-                            HStack(spacing: 8) {
-                                // Signal strength indicator or unread message icon
-                                if isMe {
-                                    Image(systemName: "person.fill")
-                                        .font(.system(size: 10))
-                                        .foregroundColor(textColor)
-                                        .accessibilityLabel("You")
-                                } else if viewModel.unreadPrivateMessages.contains(peerID) {
-                                    Image(systemName: "envelope.fill")
-                                        .font(.system(size: 12))
-                                        .foregroundColor(Color.orange)
-                                        .accessibilityLabel("Unread message from \(displayName)")
-                                } else {
-                                    Circle()
-                                        .fill(viewModel.getRSSIColor(rssi: rssi, colorScheme: colorScheme))
-                                        .frame(width: 8, height: 8)
-                                        .accessibilityLabel("Signal strength: \(rssi > -60 ? "excellent" : rssi > -70 ? "good" : rssi > -80 ? "fair" : "poor")")
-                                }
-                                
-                                // Favorite star (not for self)
-                                if !isMe {
-                                    Button(action: {
-                                        viewModel.toggleFavorite(peerID: peerID)
-                                    }) {
-                                        Image(systemName: isFavorite ? "star.fill" : "star")
-                                            .font(.system(size: 12))
-                                            .foregroundColor(isFavorite ? Color.yellow : secondaryTextColor)
-                                    }
-                                    .buttonStyle(.plain)
-                                    .accessibilityLabel(isFavorite ? "Remove \(displayName) from favorites" : "Add \(displayName) to favorites")
-                                }
-                                
-                                // Peer name
-                                if isMe {
-                                    HStack {
-                                        Text(displayName + " (you)")
-                                            .font(.system(size: 14, design: .monospaced))
-                                            .foregroundColor(textColor)
-                                        
-                                        Spacer()
-                                    }
-                                } else {
-                                    Button(action: {
-                                        if peerNicknames[peerID] != nil {
-                                            viewModel.startPrivateChat(with: peerID)
-                                            withAnimation(.spring(response: 0.3, dampingFraction: 0.8)) {
-                                                showSidebar = false
-                                                sidebarDragOffset = 0
-                                            }
-                                        }
-                                    }) {
-                                        HStack {
-                                            Text(displayName)
-                                                .font(.system(size: 14, design: .monospaced))
-                                                .foregroundColor(peerNicknames[peerID] != nil ? textColor : secondaryTextColor)
-                                            
-                                            Spacer()
-                                        }
-                                    }
-                                    .buttonStyle(.plain)
-                                    .disabled(peerNicknames[peerID] == nil)
-                                }
-                            }
-                            .padding(.horizontal)
-                            .padding(.vertical, 8)
-                        }
-                        }
-                    }
-                }
-                .padding(.vertical, 8)
-            }
-            
-            Spacer()
-        }
-        .background(backgroundColor)
-        }
-    }
-}
-
-// Helper view for rendering message content with clickable hashtags
-struct MessageContentView: View {
-    let message: BitchatMessage
-    let viewModel: ChatViewModel
-    let colorScheme: ColorScheme
-    let isMentioned: Bool
-    
-    var body: some View {
-        let content = message.content
-        let hashtagPattern = "#([a-zA-Z0-9_]+)"
-        let mentionPattern = "@([a-zA-Z0-9_]+)"
-        
-        let hashtagRegex = try? NSRegularExpression(pattern: hashtagPattern, options: [])
-        let mentionRegex = try? NSRegularExpression(pattern: mentionPattern, options: [])
-        
-        let hashtagMatches = hashtagRegex?.matches(in: content, options: [], range: NSRange(location: 0, length: content.count)) ?? []
-        let mentionMatches = mentionRegex?.matches(in: content, options: [], range: NSRange(location: 0, length: content.count)) ?? []
-        
-        // Combine all matches and sort by location
-        var allMatches: [(range: NSRange, type: String)] = []
-        for match in hashtagMatches {
-            allMatches.append((match.range(at: 0), "hashtag"))
-        }
-        for match in mentionMatches {
-            allMatches.append((match.range(at: 0), "mention"))
-        }
-        allMatches.sort { $0.range.location < $1.range.location }
-        
-        // Build the text as a concatenated Text view for natural wrapping
-        let segments = buildTextSegments()
-        var result = Text("")
-        
-        for segment in segments {
-            if segment.type == "hashtag" {
-                // Note: We can't have clickable links in concatenated Text, so hashtags won't be clickable
-                result = result + Text(segment.text)
-                    .font(.system(size: 14, weight: .semibold, design: .monospaced))
-                    .foregroundColor(Color.blue)
-                    .underline()
-            } else if segment.type == "mention" {
-                result = result + Text(segment.text)
-                    .font(.system(size: 14, weight: .semibold, design: .monospaced))
-                    .foregroundColor(Color.orange)
-            } else {
-                result = result + Text(segment.text)
-                    .font(.system(size: 14, design: .monospaced))
-                    .fontWeight(isMentioned ? .bold : .regular)
-            }
-        }
-        
-        return result
-            .textSelection(.enabled)
-    }
-    
-    private func buildTextSegments() -> [(text: String, type: String)] {
-        var segments: [(text: String, type: String)] = []
-        let content = message.content
-        var lastEnd = content.startIndex
-        
-        let hashtagPattern = "#([a-zA-Z0-9_]+)"
-        let mentionPattern = "@([a-zA-Z0-9_]+)"
-        
-        let hashtagRegex = try? NSRegularExpression(pattern: hashtagPattern, options: [])
-        let mentionRegex = try? NSRegularExpression(pattern: mentionPattern, options: [])
-        
-        let hashtagMatches = hashtagRegex?.matches(in: content, options: [], range: NSRange(location: 0, length: content.count)) ?? []
-        let mentionMatches = mentionRegex?.matches(in: content, options: [], range: NSRange(location: 0, length: content.count)) ?? []
-        
-        // Combine all matches and sort by location
-        var allMatches: [(range: NSRange, type: String)] = []
-        for match in hashtagMatches {
-            allMatches.append((match.range(at: 0), "hashtag"))
-        }
-        for match in mentionMatches {
-            allMatches.append((match.range(at: 0), "mention"))
-        }
-        allMatches.sort { $0.range.location < $1.range.location }
-        
-        for (matchRange, matchType) in allMatches {
-            if let range = Range(matchRange, in: content) {
-                // Add text before the match
-                if lastEnd < range.lowerBound {
-                    let beforeText = String(content[lastEnd..<range.lowerBound])
-                    if !beforeText.isEmpty {
-                        segments.append((beforeText, "text"))
-                    }
-                }
-                
-                // Add the match
-                let matchText = String(content[range])
-                segments.append((matchText, matchType))
-                
-                lastEnd = range.upperBound
-            }
-        }
-        
-        // Add any remaining text
-        if lastEnd < content.endIndex {
-            let remainingText = String(content[lastEnd...])
-            if !remainingText.isEmpty {
-                segments.append((remainingText, "text"))
-            }
-        }
-        
-        return segments
-    }
-}
-
-// Delivery status indicator view
-struct DeliveryStatusView: View {
-    let status: DeliveryStatus
-    let colorScheme: ColorScheme
-    
-    private var textColor: Color {
-        colorScheme == .dark ? Color.green : Color(red: 0, green: 0.5, blue: 0)
-    }
-    
-    private var secondaryTextColor: Color {
-        colorScheme == .dark ? Color.green.opacity(0.8) : Color(red: 0, green: 0.5, blue: 0).opacity(0.8)
-    }
-    
-    var body: some View {
-        switch status {
-        case .sending:
-            Image(systemName: "circle")
-                .font(.system(size: 10))
-                .foregroundColor(secondaryTextColor.opacity(0.6))
-            
-        case .sent:
-            Image(systemName: "checkmark")
-                .font(.system(size: 10))
-                .foregroundColor(secondaryTextColor.opacity(0.6))
-            
-        case .delivered(let nickname, _):
-            HStack(spacing: -2) {
-                Image(systemName: "checkmark")
-                    .font(.system(size: 10))
-                Image(systemName: "checkmark")
-                    .font(.system(size: 10))
-            }
-            .foregroundColor(textColor.opacity(0.8))
-            .help("Delivered to \(nickname)")
-            
-        case .read(let nickname, _):
-            HStack(spacing: -2) {
-                Image(systemName: "checkmark")
-                    .font(.system(size: 10, weight: .bold))
-                Image(systemName: "checkmark")
-                    .font(.system(size: 10, weight: .bold))
-            }
-            .foregroundColor(Color(red: 0.0, green: 0.478, blue: 1.0))  // Bright blue
-            .help("Read by \(nickname)")
-            
-        case .failed(let reason):
-            Image(systemName: "exclamationmark.triangle")
-                .font(.system(size: 10))
-                .foregroundColor(Color.red.opacity(0.8))
-                .help("Failed: \(reason)")
-            
-        case .partiallyDelivered(let reached, let total):
-            HStack(spacing: 1) {
-                Image(systemName: "checkmark")
-                    .font(.system(size: 10))
-                Text("\(reached)/\(total)")
-                    .font(.system(size: 10, design: .monospaced))
-            }
-            .foregroundColor(secondaryTextColor.opacity(0.6))
-            .help("Delivered to \(reached) of \(total) members")
-        }
-    }
-}
+                messagesView(privatePeer: viewModel.selectedPrivateChatPeer)
+                Divider()
+                inputView
+            }
+            .background(backgroundColor)
+            .foregroundColor(textColor)
+        }
     }
     
     private var headerView: some View {
@@ -631,14 +380,6 @@
                             .foregroundColor(Color.red)
                     }
                     .buttonStyle(.plain)
-                    .alert("leave channel?", isPresented: $showLeaveChannelAlert) {
-                        Button("cancel", role: .cancel) { }
-                        Button("leave", role: .destructive) {
-                            viewModel.leaveChannel(currentChannel)
-                        }
-                    } message: {
-                        Text("sure you want to leave \(currentChannel)?")
-                    }
                 }
             } else {
                 // Public chat header
@@ -734,15 +475,82 @@
         .background(backgroundColor.opacity(0.95))
     }
     
-    private var messagesView: some View {
+    private var privateHeaderView: some View {
+        Group {
+            if let privatePeerID = viewModel.selectedPrivateChatPeer,
+               let privatePeerNick = viewModel.meshService.getPeerNicknames()[privatePeerID] {
+                HStack {
+                    Button(action: {
+                        withAnimation(.spring(response: 0.3, dampingFraction: 0.8)) {
+                            showPrivateChat = false
+                            viewModel.endPrivateChat()
+                        }
+                    }) {
+                        HStack(spacing: 4) {
+                            Image(systemName: "chevron.left")
+                                .font(.system(size: 12))
+                            Text("back")
+                                .font(.system(size: 14, design: .monospaced))
+                        }
+                        .foregroundColor(textColor)
+                    }
+                    .buttonStyle(.plain)
+                    .accessibilityLabel("Back to main chat")
+                    
+                    Spacer()
+                    
+                    Button(action: {
+                        viewModel.showFingerprint(for: privatePeerID)
+                    }) {
+                        HStack(spacing: 6) {
+                            Text("\(privatePeerNick)")
+                                .font(.system(size: 16, weight: .medium, design: .monospaced))
+                                .foregroundColor(Color.orange)
+                            // Dynamic encryption status icon
+                            let encryptionStatus = viewModel.getEncryptionStatus(for: privatePeerID)
+                            Image(systemName: encryptionStatus.icon)
+                                .font(.system(size: 14))
+                                .foregroundColor(encryptionStatus == .noiseVerified ? Color.green : 
+                                               encryptionStatus == .noiseSecured ? Color.orange :
+                                               Color.red)
+                                .accessibilityLabel("Encryption status: \(encryptionStatus == .noiseVerified ? "verified" : encryptionStatus == .noiseSecured ? "secured" : "not encrypted")")
+                        }
+                        .frame(maxWidth: .infinity)
+                        .accessibilityLabel("Private chat with \(privatePeerNick)")
+                        .accessibilityHint("Tap to view encryption fingerprint")
+                    }
+                    .buttonStyle(.plain)
+                    
+                    Spacer()
+                    
+                    // Favorite button
+                    Button(action: {
+                        viewModel.toggleFavorite(peerID: privatePeerID)
+                    }) {
+                        Image(systemName: viewModel.isFavorite(peerID: privatePeerID) ? "star.fill" : "star")
+                            .font(.system(size: 16))
+                            .foregroundColor(viewModel.isFavorite(peerID: privatePeerID) ? Color.yellow : textColor)
+                    }
+                    .buttonStyle(.plain)
+                    .accessibilityLabel(viewModel.isFavorite(peerID: privatePeerID) ? "Remove from favorites" : "Add to favorites")
+                    .accessibilityHint("Double tap to toggle favorite status")
+                }
+                .frame(height: 44)
+                .padding(.horizontal, 12)
+                .background(backgroundColor.opacity(0.95))
+            } else {
+                EmptyView()
+            }
+        }
+    }
+    
+    private func messagesView(privatePeer: String?) -> some View {
         ScrollViewReader { proxy in
             ScrollView {
                 LazyVStack(alignment: .leading, spacing: 2) {
                     let messages: [BitchatMessage] = {
-                        if let privatePeer = viewModel.selectedPrivateChatPeer {
+                        if let privatePeer = privatePeer {
                             let msgs = viewModel.getPrivateChatMessages(for: privatePeer)
-                            // Log what we're showing
-                            // Removed debug logging
                             return msgs
                         } else if let currentChannel = viewModel.currentChannel {
                             return viewModel.getChannelMessages(currentChannel)
@@ -809,14 +617,14 @@
             }
             .background(backgroundColor)
             .onChange(of: viewModel.messages.count) { _ in
-                if viewModel.selectedPrivateChatPeer == nil && !viewModel.messages.isEmpty {
+                if privatePeer == nil && !viewModel.messages.isEmpty {
                     withAnimation {
                         proxy.scrollTo(viewModel.messages.last?.id, anchor: .bottom)
                     }
                 }
             }
             .onChange(of: viewModel.privateChats) { _ in
-                if let peerID = viewModel.selectedPrivateChatPeer,
+                if let peerID = privatePeer,
                    let messages = viewModel.privateChats[peerID],
                    !messages.isEmpty {
                     withAnimation {
@@ -835,7 +643,7 @@
             }
             .onAppear {
                 // Also check when view appears
-                if let peerID = viewModel.selectedPrivateChatPeer {
+                if let peerID = privatePeer {
                     // Try multiple times to ensure read receipts are sent
                     viewModel.markPrivateMessagesAsRead(from: peerID)
                     
@@ -959,108 +767,108 @@
             }
             
             HStack(alignment: .center, spacing: 4) {
-            if viewModel.selectedPrivateChatPeer != nil {
-                Text("<@\(viewModel.nickname)> →")
-                    .font(.system(size: 12, weight: .medium, design: .monospaced))
-                    .foregroundColor(Color.orange)
-                    .lineLimit(1)
-                    .fixedSize()
-                    .padding(.leading, 12)
-            } else if let currentChannel = viewModel.currentChannel, viewModel.passwordProtectedChannels.contains(currentChannel) {
-                Text("<@\(viewModel.nickname)> →")
-                    .font(.system(size: 12, weight: .medium, design: .monospaced))
-                    .foregroundColor(Color.orange)
-                    .lineLimit(1)
-                    .fixedSize()
-                    .padding(.leading, 12)
-            } else {
-                Text("<@\(viewModel.nickname)>")
-                    .font(.system(size: 12, weight: .medium, design: .monospaced))
+                if viewModel.selectedPrivateChatPeer != nil {
+                    Text("<@\(viewModel.nickname)> →")
+                        .font(.system(size: 12, weight: .medium, design: .monospaced))
+                        .foregroundColor(Color.orange)
+                        .lineLimit(1)
+                        .fixedSize()
+                        .padding(.leading, 12)
+                } else if let currentChannel = viewModel.currentChannel, viewModel.passwordProtectedChannels.contains(currentChannel) {
+                    Text("<@\(viewModel.nickname)> →")
+                        .font(.system(size: 12, weight: .medium, design: .monospaced))
+                        .foregroundColor(Color.orange)
+                        .lineLimit(1)
+                        .fixedSize()
+                        .padding(.leading, 12)
+                } else {
+                    Text("<@\(viewModel.nickname)>")
+                        .font(.system(size: 12, weight: .medium, design: .monospaced))
+                        .foregroundColor(textColor)
+                        .lineLimit(1)
+                        .fixedSize()
+                        .padding(.leading, 12)
+                }
+                
+                TextField("", text: $messageText)
+                    .textFieldStyle(.plain)
+                    .font(.system(size: 14, design: .monospaced))
                     .foregroundColor(textColor)
-                    .lineLimit(1)
-                    .fixedSize()
-                    .padding(.leading, 12)
-            }
-            
-            TextField("", text: $messageText)
-                .textFieldStyle(.plain)
-                .font(.system(size: 14, design: .monospaced))
-                .foregroundColor(textColor)
-                .autocorrectionDisabled()
-                .focused($isTextFieldFocused)
-                .onChange(of: messageText) { newValue in
-                    // Get cursor position (approximate - end of text for now)
-                    let cursorPosition = newValue.count
-                    viewModel.updateAutocomplete(for: newValue, cursorPosition: cursorPosition)
-                    
-                    // Check for command autocomplete
-                    if newValue.hasPrefix("/") && newValue.count >= 1 {
-                        // Build context-aware command list
-                        var commandDescriptions = [
-                            ("/block", "block or list blocked peers"),
-                            ("/channels", "show all discovered channels"),
-                            ("/clear", "clear chat messages"),
-                            ("/hug", "send someone a warm hug"),
-                            ("/j", "join or create a channel"),
-                            ("/m", "send private message"),
-                            ("/slap", "slap someone with a trout"),
-                            ("/unblock", "unblock a peer"),
-                            ("/w", "see who's online")
-                        ]
+                    .autocorrectionDisabled()
+                    .focused($isTextFieldFocused)
+                    .onChange(of: messageText) { newValue in
+                        // Get cursor position (approximate - end of text for now)
+                        let cursorPosition = newValue.count
+                        viewModel.updateAutocomplete(for: newValue, cursorPosition: cursorPosition)
                         
-                        // Add channel-specific commands if in a channel
-                        if viewModel.currentChannel != nil {
-                            commandDescriptions.append(("/pass", "change channel password"))
-                            commandDescriptions.append(("/save", "save channel messages locally"))
-                            commandDescriptions.append(("/transfer", "transfer channel ownership"))
-                        }
-                        
-                        let input = newValue.lowercased()
-                        
-                        // Map of aliases to primary commands
-                        let aliases: [String: String] = [
-                            "/join": "/j",
-                            "/msg": "/m"
-                        ]
-                        
-                        // Filter commands, but convert aliases to primary
-                        commandSuggestions = commandDescriptions
-                            .filter { $0.0.starts(with: input) }
-                            .map { $0.0 }
-                        
-                        // Also check if input matches an alias
-                        for (alias, primary) in aliases {
-                            if alias.starts(with: input) && !commandSuggestions.contains(primary) {
-                                if commandDescriptions.contains(where: { $0.0 == primary }) {
-                                    commandSuggestions.append(primary)
+                        // Check for command autocomplete
+                        if newValue.hasPrefix("/") && newValue.count >= 1 {
+                            // Build context-aware command list
+                            var commandDescriptions = [
+                                ("/block", "block or list blocked peers"),
+                                ("/channels", "show all discovered channels"),
+                                ("/clear", "clear chat messages"),
+                                ("/hug", "send someone a warm hug"),
+                                ("/j", "join or create a channel"),
+                                ("/m", "send private message"),
+                                ("/slap", "slap someone with a trout"),
+                                ("/unblock", "unblock a peer"),
+                                ("/w", "see who's online")
+                            ]
+                            
+                            // Add channel-specific commands if in a channel
+                            if viewModel.currentChannel != nil {
+                                commandDescriptions.append(("/pass", "change channel password"))
+                                commandDescriptions.append(("/save", "save channel messages locally"))
+                                commandDescriptions.append(("/transfer", "transfer channel ownership"))
+                            }
+                            
+                            let input = newValue.lowercased()
+                            
+                            // Map of aliases to primary commands
+                            let aliases: [String: String] = [
+                                "/join": "/j",
+                                "/msg": "/m"
+                            ]
+                            
+                            // Filter commands, but convert aliases to primary
+                            commandSuggestions = commandDescriptions
+                                .filter { $0.0.starts(with: input) }
+                                .map { $0.0 }
+                            
+                            // Also check if input matches an alias
+                            for (alias, primary) in aliases {
+                                if alias.starts(with: input) && !commandSuggestions.contains(primary) {
+                                    if commandDescriptions.contains(where: { $0.0 == primary }) {
+                                        commandSuggestions.append(primary)
+                                    }
                                 }
                             }
-                        }
-                        
-                        // Remove duplicates and sort
-                        commandSuggestions = Array(Set(commandSuggestions)).sorted()
-                        showCommandSuggestions = !commandSuggestions.isEmpty
-                    } else {
-                        showCommandSuggestions = false
-                        commandSuggestions = []
-                    }
-                }
-                .onSubmit {
-                    sendMessage()
-                }
-            
-            Button(action: sendMessage) {
-                Image(systemName: "arrow.up.circle.fill")
-                    .font(.system(size: 20))
-                    .foregroundColor(messageText.isEmpty ? Color.gray :
-                                            (viewModel.selectedPrivateChatPeer != nil ||
-                                             (viewModel.currentChannel != nil && viewModel.passwordProtectedChannels.contains(viewModel.currentChannel ?? ""))) 
-                                             ? Color.orange : textColor)
-            }
-            .buttonStyle(.plain)
-            .padding(.trailing, 12)
-            .accessibilityLabel("Send message")
-            .accessibilityHint(messageText.isEmpty ? "Enter a message to send" : "Double tap to send")
+                            
+                            // Remove duplicates and sort
+                            commandSuggestions = Array(Set(commandSuggestions)).sorted()
+                            showCommandSuggestions = !commandSuggestions.isEmpty
+                        } else {
+                            showCommandSuggestions = false
+                            commandSuggestions = []
+                        }
+                    }
+                    .onSubmit {
+                        sendMessage()
+                    }
+                
+                Button(action: sendMessage) {
+                    Image(systemName: "arrow.up.circle.fill")
+                        .font(.system(size: 20))
+                        .foregroundColor(messageText.isEmpty ? Color.gray :
+                                                (viewModel.selectedPrivateChatPeer != nil ||
+                                                 (viewModel.currentChannel != nil && viewModel.passwordProtectedChannels.contains(viewModel.currentChannel ?? ""))) 
+                                                 ? Color.orange : textColor)
+                }
+                .buttonStyle(.plain)
+                .padding(.trailing, 12)
+                .accessibilityLabel("Send message")
+                .accessibilityHint(messageText.isEmpty ? "Enter a message to send" : "Double tap to send")
             }
             .padding(.vertical, 8)
             .background(backgroundColor.opacity(0.95))
@@ -1197,18 +1005,6 @@
                     )
             }
             .buttonStyle(.plain)
-            .alert("leave channel", isPresented: $showLeaveChannelAlert) {
-                Button("cancel", role: .cancel) { }
-                Button("leave", role: .destructive) {
-                            viewModel.leaveChannel(channel)
-                        }
-                    } message: {
-                        Text("sure you want to leave \(viewModel.currentChannel ?? "")?")
-                    }
-                }
-            }
-        } message: {
-            Text("sure you want to leave \(viewModel.currentChannel ?? "")?")
         }
     }
     
@@ -1233,1165 +1029,175 @@
                 
                 Divider()
             
-            // Rooms and People list
-            ScrollView {
-                VStack(alignment: .leading, spacing: 12) {
-                    // Channels section
-                    channelsSection
-                    
-                    if !viewModel.joinedChannels.isEmpty {
-                        Divider()
-                            .padding(.vertical, 4)
-                    }
-                    
-                    // People section
-                    VStack(alignment: .leading, spacing: 8) {
-                        // Show appropriate header based on context
-                        if let currentChannel = viewModel.currentChannel {
-                            Text("IN \(currentChannel.uppercased())")
-                                .font(.system(size: 11, weight: .semibold, design: .monospaced))
+                // Rooms and People list
+                ScrollView {
+                    VStack(alignment: .leading, spacing: 12) {
+                        // Channels section
+                        channelsSection
+                        
+                        if !viewModel.joinedChannels.isEmpty {
+                            Divider()
+                                .padding(.vertical, 4)
+                        }
+                        
+                        // People section
+                        VStack(alignment: .leading, spacing: 8) {
+                            // Show appropriate header based on context
+                            if let currentChannel = viewModel.currentChannel {
+                                Text("IN \(currentChannel.uppercased())")
+                                    .font(.system(size: 11, weight: .semibold, design: .monospaced))
+                                    .foregroundColor(secondaryTextColor)
+                                    .padding(.horizontal, 12)
+                            } else if !viewModel.connectedPeers.isEmpty {
+                                HStack(spacing: 4) {
+                                    Image(systemName: "person.2.fill")
+                                        .font(.system(size: 10))
+                                        .accessibilityHidden(true)
+                                    Text("PEOPLE")
+                                        .font(.system(size: 11, weight: .bold, design: .monospaced))
+                                }
                                 .foregroundColor(secondaryTextColor)
                                 .padding(.horizontal, 12)
-                        } else if !viewModel.connectedPeers.isEmpty {
-                            HStack(spacing: 4) {
-                                Image(systemName: "person.2.fill")
-                                    .font(.system(size: 10))
-                                    .accessibilityHidden(true)
-                                Text("PEOPLE")
-                                    .font(.system(size: 11, weight: .bold, design: .monospaced))
                             }
-                            .foregroundColor(secondaryTextColor)
-                            .padding(.horizontal, 12)
-                        }
-                        
-                        if viewModel.connectedPeers.isEmpty {
-                            Text("No one connected")
-                                .font(.system(size: 14, design: .monospaced))
-                                .foregroundColor(secondaryTextColor)
-                                .padding(.horizontal)
-                        } else if let currentChannel = viewModel.currentChannel,
-                                  let channelMemberIDs = viewModel.channelMembers[currentChannel],
-                                  channelMemberIDs.isEmpty {
-                            Text("No one in this channel yet")
-                                .font(.system(size: 14, design: .monospaced))
-                                .foregroundColor(secondaryTextColor)
-                                .padding(.horizontal)
-                        } else {
-                            let peerNicknames = viewModel.meshService.getPeerNicknames()
-                            let peerRSSI = viewModel.meshService.getPeerRSSI()
-                            let myPeerID = viewModel.meshService.myPeerID
                             
-                            // Filter peers based on current channel
-                            let peersToShow: [String] = {
-                                if let currentChannel = viewModel.currentChannel,
-                                   let channelMemberIDs = viewModel.channelMembers[currentChannel] {
-                                    // Show only peers who have sent messages to this channel (including self)
+                            if viewModel.connectedPeers.isEmpty {
+                                Text("No one connected")
+                                    .font(.system(size: 14, design: .monospaced))
+                                    .foregroundColor(secondaryTextColor)
+                                    .padding(.horizontal)
+                            } else if let currentChannel = viewModel.currentChannel,
+                                      let channelMemberIDs = viewModel.channelMembers[currentChannel],
+                                      channelMemberIDs.isEmpty {
+                                Text("No one in this channel yet")
+                                    .font(.system(size: 14, design: .monospaced))
+                                    .foregroundColor(secondaryTextColor)
+                                    .padding(.horizontal)
+                            } else {
+                                let peerNicknames = viewModel.meshService.getPeerNicknames()
+                                let peerRSSI = viewModel.meshService.getPeerRSSI()
+                                let myPeerID = viewModel.meshService.myPeerID
+                                
+                                // Filter peers based on current channel
+                                let peersToShow: [String] = {
+                                    if let currentChannel = viewModel.currentChannel,
+                                       let channelMemberIDs = viewModel.channelMembers[currentChannel] {
+                                        // Show only peers who have sent messages to this channel (including self)
+                                        
+                                        // Start with channel members who are also connected
+                                        var memberPeers = viewModel.connectedPeers.filter { channelMemberIDs.contains($0) }
+                                        
+                                        // Always include ourselves if we're a channel member
+                                        if channelMemberIDs.contains(myPeerID) && !memberPeers.contains(myPeerID) {
+                                            memberPeers.append(myPeerID)
+                                        }
+                                        
+                                        return memberPeers
+                                    } else {
+                                        // Show all connected peers in main chat
+                                        return viewModel.connectedPeers
+                                    }
+                                }()
+                                
+                                // Sort peers: favorites first, then alphabetically by nickname
+                                let sortedPeers = peersToShow.sorted { peer1, peer2 in
+                                    let isFav1 = viewModel.isFavorite(peerID: peer1)
+                                    let isFav2 = viewModel.isFavorite(peerID: peer2)
                                     
-                                    // Start with channel members who are also connected
-                                    var memberPeers = viewModel.connectedPeers.filter { channelMemberIDs.contains($0) }
-                                    
-                                    // Always include ourselves if we're a channel member
-                                    if channelMemberIDs.contains(myPeerID) && !memberPeers.contains(myPeerID) {
-                                        memberPeers.append(myPeerID)
+                                    if isFav1 != isFav2 {
+                                        return isFav1 // Favorites come first
                                     }
                                     
-                                    return memberPeers
-                                } else {
-                                    // Show all connected peers in main chat
-                                    return viewModel.connectedPeers
-                                }
-                            }()
-                            
-                        // Sort peers: favorites first, then alphabetically by nickname
-                        let sortedPeers = peersToShow.sorted { peer1, peer2 in
-                            let isFav1 = viewModel.isFavorite(peerID: peer1)
-                            let isFav2 = viewModel.isFavorite(peerID: peer2)
-                            
-                            if isFav1 != isFav2 {
-                                return isFav1 // Favorites come first
-                            }
-                            
-                            let name1 = peerNicknames[peer1] ?? "person-\(peer1.prefix(4))"
-                            let name2 = peerNicknames[peer2] ?? "person-\(peer2.prefix(4))"
-                            return name1 < name2
-                        }
-                        
-                        ForEach(sortedPeers, id: \.self) { peerID in
-                            let displayName = peerID == myPeerID ? viewModel.nickname : (peerNicknames[peerID] ?? "person-\(peerID.prefix(4))")
-                            let rssi = peerRSSI[peerID]?.intValue ?? -100
-                            let isFavorite = viewModel.isFavorite(peerID: peerID)
-                            let isMe = peerID == myPeerID
-                            
-                            HStack(spacing: 8) {
-                                // Signal strength indicator or unread message icon
-                                if isMe {
-                                    Image(systemName: "person.fill")
-                                        .font(.system(size: 10))
-                                        .foregroundColor(textColor)
-                                        .accessibilityLabel("You")
-                                } else if viewModel.unreadPrivateMessages.contains(peerID) {
-                                    Image(systemName: "envelope.fill")
-                                        .font(.system(size: 12))
-                                        .foregroundColor(Color.orange)
-                                        .accessibilityLabel("Unread message from \(displayName)")
-                                } else {
-                                    Circle()
-                                        .fill(viewModel.getRSSIColor(rssi: rssi, colorScheme: colorScheme))
-                                        .frame(width: 8, height: 8)
-                                        .accessibilityLabel("Signal strength: \(rssi > -60 ? "excellent" : rssi > -70 ? "good" : rssi > -80 ? "fair" : "poor")")
+                                    let name1 = peerNicknames[peer1] ?? "person-\(peer1.prefix(4))"
+                                    let name2 = peerNicknames[peer2] ?? "person-\(peer2.prefix(4))"
+                                    return name1 < name2
                                 }
                                 
-                                // Favorite star (not for self)
-                                if !isMe {
-                                    Button(action: {
-                                        viewModel.toggleFavorite(peerID: peerID)
-                                    }) {
-                                        Image(systemName: isFavorite ? "star.fill" : "star")
-                                            .font(.system(size: 12))
-                                            .foregroundColor(isFavorite ? Color.yellow : secondaryTextColor)
-                                    }
-                                    .buttonStyle(.plain)
-                                    .accessibilityLabel(isFavorite ? "Remove \(displayName) from favorites" : "Add \(displayName) to favorites")
-                                }
-                                
-                                // Peer name
-                                if isMe {
-                                    HStack {
-                                        Text(displayName + " (you)")
-                                            .font(.system(size: 14, design: .monospaced))
-                                            .foregroundColor(textColor)
+                                ForEach(sortedPeers, id: \.self) { peerID in
+                                    let displayName = peerID == myPeerID ? viewModel.nickname : (peerNicknames[peerID] ?? "person-\(peerID.prefix(4))")
+                                    let rssi = peerRSSI[peerID]?.intValue ?? -100
+                                    let isFavorite = viewModel.isFavorite(peerID: peerID)
+                                    let isMe = peerID == myPeerID
+                                    
+                                    HStack(spacing: 8) {
+                                        // Signal strength indicator or unread message icon
+                                        if isMe {
+                                            Image(systemName: "person.fill")
+                                                .font(.system(size: 10))
+                                                .foregroundColor(textColor)
+                                                .accessibilityLabel("You")
+                                        } else if viewModel.unreadPrivateMessages.contains(peerID) {
+                                            Image(systemName: "envelope.fill")
+                                                .font(.system(size: 12))
+                                                .foregroundColor(Color.orange)
+                                                .accessibilityLabel("Unread message from \(displayName)")
+                                        } else {
+                                            Circle()
+                                                .fill(viewModel.getRSSIColor(rssi: rssi, colorScheme: colorScheme))
+                                                .frame(width: 8, height: 8)
+                                                .accessibilityLabel("Signal strength: \(rssi > -60 ? "excellent" : rssi > -70 ? "good" : rssi > -80 ? "fair" : "poor")")
+                                        }
                                         
-                                        Spacer()
-                                    }
-                                } else {
-                                    Button(action: {
-                                        if peerNicknames[peerID] != nil {
-                                            viewModel.startPrivateChat(with: peerID)
-                                            withAnimation(.spring(response: 0.3, dampingFraction: 0.8)) {
-                                                showSidebar = false
-                                                sidebarDragOffset = 0
+                                        // Favorite star (not for self)
+                                        if !isMe {
+                                            Button(action: {
+                                                viewModel.toggleFavorite(peerID: peerID)
+                                            }) {
+                                                Image(systemName: isFavorite ? "star.fill" : "star")
+                                                    .font(.system(size: 12))
+                                                    .foregroundColor(isFavorite ? Color.yellow : secondaryTextColor)
                                             }
+                                            .buttonStyle(.plain)
+                                            .accessibilityLabel(isFavorite ? "Remove \(displayName) from favorites" : "Add \(displayName) to favorites")
                                         }
-                                    }) {
-                                        HStack {
-                                            Text(displayName)
-                                                .font(.system(size: 14, design: .monospaced))
-                                                .foregroundColor(peerNicknames[peerID] != nil ? textColor : secondaryTextColor)
-                                            
-                                            Spacer()
-=======
-        GeometryReader { geometry in
-            ZStack {
-                // Base layer - Main public chat (always visible)
-                mainChatView
-                
-                // Private chat slide-over
-                if viewModel.selectedPrivateChatPeer != nil {
-                    privateChatView
-                        .frame(width: geometry.size.width)
-                        .background(backgroundColor)
-                        .transition(.asymmetric(
-                            insertion: .move(edge: .trailing),
-                            removal: .move(edge: .trailing)
-                        ))
-                        .offset(x: showPrivateChat ? 0 : geometry.size.width)
-                        .offset(x: backSwipeOffset)
-                        .gesture(
-                            DragGesture()
-                                .onChanged { value in
-                                    if value.translation.width > 0 {
-                                        backSwipeOffset = min(value.translation.width, geometry.size.width)
-                                    }
-                                }
-                                .onEnded { value in
-                                    if value.translation.width > 50 || (value.translation.width > 30 && value.velocity.width > 300) {
-                                        withAnimation(.spring(response: 0.3, dampingFraction: 0.8)) {
-                                            showPrivateChat = false
-                                            backSwipeOffset = 0
-                                            viewModel.endPrivateChat()
-                                        }
-                                    } else {
-                                        withAnimation(.spring(response: 0.3, dampingFraction: 0.8)) {
-                                            backSwipeOffset = 0
->>>>>>> b4613997
+                                        
+                                        // Peer name
+                                        if isMe {
+                                            HStack {
+                                                Text(displayName + " (you)")
+                                                    .font(.system(size: 14, design: .monospaced))
+                                                    .foregroundColor(textColor)
+                                                
+                                                Spacer()
+                                            }
+                                        } else {
+                                            Button(action: {
+                                                if peerNicknames[peerID] != nil {
+                                                    viewModel.startPrivateChat(with: peerID)
+                                                    withAnimation(.spring(response: 0.3, dampingFraction: 0.8)) {
+                                                        showSidebar = false
+                                                        sidebarDragOffset = 0
+                                                    }
+                                                }
+                                            }) {
+                                                HStack {
+                                                    Text(displayName)
+                                                        .font(.system(size: 14, design: .monospaced))
+                                                        .foregroundColor(peerNicknames[peerID] != nil ? textColor : secondaryTextColor)
+                                                    
+                                                    Spacer()
+                                                }
+                                            }
+                                            .buttonStyle(.plain)
+                                            .disabled(peerNicknames[peerID] == nil)
                                         }
                                     }
-                                    .buttonStyle(.plain)
-                                    .disabled(peerNicknames[peerID] == nil)
-                                }
-                        )
-                        .animation(.spring(response: 0.3, dampingFraction: 0.8), value: showPrivateChat)
-                }
-                
-                // Sidebar overlay
-                HStack(spacing: 0) {
-                    // Tap to dismiss area
-                    Color.clear
-                        .contentShape(Rectangle())
-                        .onTapGesture {
-                            withAnimation(.spring(response: 0.3, dampingFraction: 0.8)) {
-                                showSidebar = false
-                                sidebarDragOffset = 0
-                            }
-<<<<<<< HEAD
-                            .padding(.horizontal)
-                            .padding(.vertical, 8)
-                        }
-                        }
-                    }
-                }
-                .padding(.vertical, 8)
-            }
-            
-            Spacer()
-        }
-        .background(backgroundColor)
-        }
-                            viewModel.leaveChannel(currentChannel)
-                        }
-                    } message: {
-                        Text("sure you want to leave \(currentChannel)?")
-                    }
-                }
-            } else {
-                // Public chat header
-                HStack(spacing: 4) {
-                    Text("bitchat*")
-                        .font(.system(size: 18, weight: .medium, design: .monospaced))
-                        .foregroundColor(textColor)
-                        .onTapGesture(count: 3) {
-                            // PANIC: Triple-tap to clear all data
-                            viewModel.panicClearAllData()
-                        }
-                        .onTapGesture(count: 1) {
-                            // Single tap for app info
-                            showAppInfo = true
-                        }
-                    
-                    HStack(spacing: 0) {
-                        Text("@")
-                            .font(.system(size: 14, design: .monospaced))
-                            .foregroundColor(secondaryTextColor)
-                        
-                        TextField("nickname", text: $viewModel.nickname)
-                            .textFieldStyle(.plain)
-                            .font(.system(size: 14, design: .monospaced))
-                            .frame(maxWidth: 100)
-                            .foregroundColor(textColor)
-                            .onChange(of: viewModel.nickname) { _ in
-                                viewModel.saveNickname()
-                            }
-                            .onSubmit {
-                                viewModel.saveNickname()
-                            }
-                    }
-                }
-                
-                Spacer()
-                
-                // People counter with unread indicator
-                HStack(spacing: 4) {
-                    // Check for any unread channel messages
-                    let hasUnreadChannelMessages = viewModel.unreadChannelMessages.values.contains { $0 > 0 }
-                    
-                    if hasUnreadChannelMessages {
-                        Image(systemName: "number")
-                            .font(.system(size: 12))
-                            .foregroundColor(Color.blue)
-                            .accessibilityLabel("Unread channel messages")
-                    }
-                    
-                    if !viewModel.unreadPrivateMessages.isEmpty {
-                        Image(systemName: "envelope.fill")
-                            .font(.system(size: 12))
-                            .foregroundColor(Color.orange)
-                            .accessibilityLabel("Unread private messages")
-                    }
-                    
-                    let otherPeersCount = viewModel.connectedPeers.filter { $0 != viewModel.meshService.myPeerID }.count
-                    let channelCount = viewModel.joinedChannels.count
-                    
-                    HStack(spacing: 4) {
-                        // People icon with count
-                        Image(systemName: "person.2.fill")
-                            .font(.system(size: 11))
-                            .accessibilityLabel("\(otherPeersCount) connected \(otherPeersCount == 1 ? "person" : "people")")
-                        Text("\(otherPeersCount)")
-                            .font(.system(size: 12, design: .monospaced))
-                            .accessibilityHidden(true)
-                        
-                        // Channels icon with count (only if there are channels)
-                        if channelCount > 0 {
-                            Text("·")
-                                .font(.system(size: 12, design: .monospaced))
-                            Image(systemName: "square.split.2x2")
-                                .font(.system(size: 11))
-                                .accessibilityLabel("\(channelCount) active \(channelCount == 1 ? "channel" : "channels")")
-                            Text("\(channelCount)")
-                                .font(.system(size: 12, design: .monospaced))
-                                .accessibilityHidden(true)
-                        }
-                    }
-                    .foregroundColor(viewModel.isConnected ? textColor : Color.red)
-                }
-                .onTapGesture {
-                    withAnimation(.spring(response: 0.3, dampingFraction: 0.8)) {
-                        showSidebar.toggle()
-                        sidebarDragOffset = 0
-                    }
-                }
-            }
-        }
-        .frame(height: 44) // Fixed height to prevent bouncing
-        .padding(.horizontal, 12)
-        .background(backgroundColor.opacity(0.95))
-    }
-    
-    private var messagesView: some View {
-=======
-                        }
-                    
-                    sidebarView
-                        #if os(macOS)
-                        .frame(width: min(300, geometry.size.width * 0.4))
-                        #else
-                        .frame(width: geometry.size.width * 0.7)
-                        #endif
-                        .transition(.move(edge: .trailing))
-                }
-                .offset(x: showSidebar ? -sidebarDragOffset : geometry.size.width - sidebarDragOffset)
-                .animation(.spring(response: 0.3, dampingFraction: 0.8), value: showSidebar)
-                .animation(.spring(response: 0.3, dampingFraction: 0.8), value: sidebarDragOffset)
-            }
-        }
-        #if os(macOS)
-        .frame(minWidth: 600, minHeight: 400)
-        #endif
-        .onChange(of: viewModel.selectedPrivateChatPeer) { newValue in
-            withAnimation(.spring(response: 0.3, dampingFraction: 0.8)) {
-                showPrivateChat = newValue != nil
-            }
-        }
-        .sheet(isPresented: $showAppInfo) {
-            AppInfoView()
-        }
-        .sheet(isPresented: Binding(
-            get: { viewModel.showingFingerprintFor != nil },
-            set: { _ in viewModel.showingFingerprintFor = nil }
-        )) {
-            if let peerID = viewModel.showingFingerprintFor {
-                FingerprintView(viewModel: viewModel, peerID: peerID)
-            }
-        }
-    }
-    
-    private func messagesView(privatePeer: String?) -> some View {
->>>>>>> b4613997
-        ScrollViewReader { proxy in
-            ScrollView {
-                LazyVStack(alignment: .leading, spacing: 2) {
-                    let messages: [BitchatMessage] = {
-                        if let privatePeer = privatePeer {
-                            let msgs = viewModel.getPrivateChatMessages(for: privatePeer)
-                            return msgs
-                        } else {
-                            return viewModel.messages
-                        }
-                    }()
-                    
-                    ForEach(messages, id: \.id) { message in
-                        VStack(alignment: .leading, spacing: 4) {
-                            // Check if current user is mentioned
-                            let _ = message.mentions?.contains(viewModel.nickname) ?? false
-                            
-                            if message.sender == "system" {
-                                // System messages
-                                Text(viewModel.formatMessageAsText(message, colorScheme: colorScheme))
-                                    .textSelection(.enabled)
-                                    .fixedSize(horizontal: false, vertical: true)
-                                    .frame(maxWidth: .infinity, alignment: .leading)
-                            } else {
-                                // Regular messages with natural text wrapping
-                                VStack(alignment: .leading, spacing: 2) {
-                                    HStack(alignment: .top, spacing: 0) {
-                                        // Single text view for natural wrapping
-                                        Text(viewModel.formatMessageAsText(message, colorScheme: colorScheme))
-                                            .textSelection(.enabled)
-                                            .fixedSize(horizontal: false, vertical: true)
-                                            .frame(maxWidth: .infinity, alignment: .leading)
-                                        
-                                        // Delivery status indicator for private messages
-                                        if message.isPrivate && message.sender == viewModel.nickname,
-                                           let status = message.deliveryStatus {
-                                            DeliveryStatusView(status: status, colorScheme: colorScheme)
-                                                .padding(.leading, 4)
-                                        }
-                                    }
-                                    
-                                    // Check for links and show preview
-                                    if let markdownLink = message.content.extractMarkdownLink() {
-                                        // Don't show link preview if the message is just the emoji
-                                        let cleanContent = message.content.trimmingCharacters(in: .whitespacesAndNewlines)
-                                        if cleanContent.hasPrefix("👇") {
-                                            LinkPreviewView(url: markdownLink.url, title: markdownLink.title)
-                                                .padding(.top, 2)
-                                                .id("\(message.id)-\(markdownLink.url.absoluteString)")
-                                        }
-                                    } else {
-                                        // Check for plain URLs
-                                        let urls = message.content.extractURLs()
-                                        ForEach(Array(urls.prefix(3).enumerated()), id: \.offset) { index, urlInfo in
-                                            LinkPreviewView(url: urlInfo.url, title: nil)
-                                                .padding(.top, 2)
-                                                .id("\(message.id)-\(urlInfo.url.absoluteString)")
-                                        }
-                                    }
+                                    .padding(.horizontal)
+                                    .padding(.vertical, 8)
                                 }
                             }
                         }
-                        .padding(.horizontal, 12)
-                        .padding(.vertical, 2)
-                        .id(message.id)
-                    }
-                }
-                .padding(.vertical, 8)
+                    }
+                    .padding(.vertical, 8)
+                }
+                
+                Spacer()
             }
             .background(backgroundColor)
-            .onTapGesture(count: 3) {
-                // Triple-tap to clear current chat
-                viewModel.sendMessage("/clear")
-            }
-            .onChange(of: viewModel.messages.count) { _ in
-                if privatePeer == nil && !viewModel.messages.isEmpty {
-                    withAnimation {
-                        proxy.scrollTo(viewModel.messages.last?.id, anchor: .bottom)
-                    }
-                }
-            }
-            .onChange(of: viewModel.privateChats) { _ in
-                if let peerID = privatePeer,
-                   let messages = viewModel.privateChats[peerID],
-                   !messages.isEmpty {
-                    withAnimation {
-                        proxy.scrollTo(messages.last?.id, anchor: .bottom)
-                    }
-                }
-            }
-            .onAppear {
-                // Also check when view appears
-                if let peerID = privatePeer {
-                    // Try multiple times to ensure read receipts are sent
-                    viewModel.markPrivateMessagesAsRead(from: peerID)
-                    
-                    DispatchQueue.main.asyncAfter(deadline: .now() + 0.1) {
-                        viewModel.markPrivateMessagesAsRead(from: peerID)
-                    }
-                    
-                    DispatchQueue.main.asyncAfter(deadline: .now() + 0.5) {
-                        viewModel.markPrivateMessagesAsRead(from: peerID)
-                    }
-                }
-            }
-        }
-    }
-    
-    private var inputView: some View {
-        VStack(spacing: 0) {
-            // @mentions autocomplete
-            if viewModel.showAutocomplete && !viewModel.autocompleteSuggestions.isEmpty {
-                VStack(alignment: .leading, spacing: 0) {
-                    ForEach(Array(viewModel.autocompleteSuggestions.enumerated()), id: \.element) { index, suggestion in
-                        Button(action: {
-                            _ = viewModel.completeNickname(suggestion, in: &messageText)
-                        }) {
-                            HStack {
-                                Text("@\(suggestion)")
-                                    .font(.system(size: 11, design: .monospaced))
-                                    .foregroundColor(textColor)
-                                    .fontWeight(.medium)
-                                Spacer()
-                            }
-                            .padding(.horizontal, 12)
-                            .padding(.vertical, 3)
-                            .frame(maxWidth: .infinity, alignment: .leading)
-                        }
-                        .buttonStyle(.plain)
-                        .background(Color.gray.opacity(0.1))
-                    }
-                }
-                .background(backgroundColor)
-                .overlay(
-                    RoundedRectangle(cornerRadius: 4)
-                        .stroke(secondaryTextColor.opacity(0.3), lineWidth: 1)
-                )
-                .padding(.horizontal, 12)
-            }
-            
-            // Command suggestions
-            if showCommandSuggestions && !commandSuggestions.isEmpty {
-                VStack(alignment: .leading, spacing: 0) {
-                    // Define commands with aliases and syntax
-                    let commandInfo: [(commands: [String], syntax: String?, description: String)] = [
-                        (["/block"], "[nickname]", "block or list blocked peers"),
-                        (["/clear"], nil, "clear chat messages"),
-                        (["/hug"], "<nickname>", "send someone a warm hug"),
-                        (["/m", "/msg"], "<nickname> [message]", "send private message"),
-                        (["/slap"], "<nickname>", "slap someone with a trout"),
-                        (["/unblock"], "<nickname>", "unblock a peer"),
-                        (["/w"], nil, "see who's online")
-                    ]
-                    
-                    // Build the display
-                    let allCommands = commandInfo
-                    
-                    // Show matching commands
-                    ForEach(commandSuggestions, id: \.self) { command in
-                        // Find the command info for this suggestion
-                        if let info = allCommands.first(where: { $0.commands.contains(command) }) {
-                            Button(action: {
-                                // Replace current text with selected command
-                                messageText = command + " "
-                                showCommandSuggestions = false
-                                commandSuggestions = []
-                            }) {
-                                HStack {
-                                    // Show all aliases together
-                                    Text(info.commands.joined(separator: ", "))
-                                        .font(.system(size: 11, design: .monospaced))
-                                        .foregroundColor(textColor)
-                                        .fontWeight(.medium)
-                                    
-                                    // Show syntax if any
-                                    if let syntax = info.syntax {
-                                        Text(syntax)
-                                            .font(.system(size: 10, design: .monospaced))
-                                            .foregroundColor(secondaryTextColor.opacity(0.8))
-                                    }
-                                    
-                                    Spacer()
-                                    
-                                    // Show description
-                                    Text(info.description)
-                                        .font(.system(size: 10, design: .monospaced))
-                                        .foregroundColor(secondaryTextColor)
-                                }
-                                .padding(.horizontal, 12)
-                                .padding(.vertical, 3)
-                                .frame(maxWidth: .infinity, alignment: .leading)
-                            }
-                            .buttonStyle(.plain)
-                            .background(Color.gray.opacity(0.1))
-                        }
-                    }
-                }
-                .background(backgroundColor)
-                .overlay(
-                    RoundedRectangle(cornerRadius: 4)
-                        .stroke(secondaryTextColor.opacity(0.3), lineWidth: 1)
-                )
-                .padding(.horizontal, 12)
-            }
-            
-            HStack(alignment: .center, spacing: 4) {
-            if viewModel.selectedPrivateChatPeer != nil {
-                Text("<@\(viewModel.nickname)> →")
-                    .font(.system(size: 12, weight: .medium, design: .monospaced))
-                    .foregroundColor(Color.orange)
-                    .lineLimit(1)
-                    .fixedSize()
-                    .padding(.leading, 12)
-            } else {
-                Text("<@\(viewModel.nickname)>")
-                    .font(.system(size: 12, weight: .medium, design: .monospaced))
-                    .foregroundColor(textColor)
-                    .lineLimit(1)
-                    .fixedSize()
-                    .padding(.leading, 12)
-            }
-            
-            TextField("", text: $messageText)
-                .textFieldStyle(.plain)
-                .font(.system(size: 14, design: .monospaced))
-                .foregroundColor(textColor)
-                .focused($isTextFieldFocused)
-                .onChange(of: messageText) { newValue in
-                    // Get cursor position (approximate - end of text for now)
-                    let cursorPosition = newValue.count
-                    viewModel.updateAutocomplete(for: newValue, cursorPosition: cursorPosition)
-                    
-                    // Check for command autocomplete
-                    if newValue.hasPrefix("/") && newValue.count >= 1 {
-                        // Build context-aware command list
-                        let commandDescriptions = [
-                            ("/block", "block or list blocked peers"),
-                            ("/clear", "clear chat messages"),
-                            ("/hug", "send someone a warm hug"),
-                            ("/m", "send private message"),
-                            ("/slap", "slap someone with a trout"),
-                            ("/unblock", "unblock a peer"),
-                            ("/w", "see who's online")
-                        ]
-                        
-                        let input = newValue.lowercased()
-                        
-                        // Map of aliases to primary commands
-                        let aliases: [String: String] = [
-                            "/join": "/j",
-                            "/msg": "/m"
-                        ]
-                        
-                        // Filter commands, but convert aliases to primary
-                        commandSuggestions = commandDescriptions
-                            .filter { $0.0.starts(with: input) }
-                            .map { $0.0 }
-                        
-                        // Also check if input matches an alias
-                        for (alias, primary) in aliases {
-                            if alias.starts(with: input) && !commandSuggestions.contains(primary) {
-                                if commandDescriptions.contains(where: { $0.0 == primary }) {
-                                    commandSuggestions.append(primary)
-                                }
-                            }
-                        }
-                        
-                        // Remove duplicates and sort
-                        commandSuggestions = Array(Set(commandSuggestions)).sorted()
-                        showCommandSuggestions = !commandSuggestions.isEmpty
-                    } else {
-                        showCommandSuggestions = false
-                        commandSuggestions = []
-                    }
-                }
-                .onSubmit {
-                    sendMessage()
-                }
-            
-            Button(action: sendMessage) {
-                Image(systemName: "arrow.up.circle.fill")
-                    .font(.system(size: 20))
-                    .foregroundColor(messageText.isEmpty ? Color.gray :
-                                            viewModel.selectedPrivateChatPeer != nil
-                                             ? Color.orange : textColor)
-            }
-            .buttonStyle(.plain)
-            .padding(.trailing, 12)
-            .accessibilityLabel("Send message")
-            .accessibilityHint(messageText.isEmpty ? "Enter a message to send" : "Double tap to send")
-            }
-            .padding(.vertical, 8)
-            .background(backgroundColor.opacity(0.95))
-        }
-        .onAppear {
-            isTextFieldFocused = true
-        }
-    }
-    
-    private func sendMessage() {
-        viewModel.sendMessage(messageText)
-        messageText = ""
-    }
-    
-<<<<<<< HEAD
-    @ViewBuilder
-    private var channelsSection: some View {
-        if !viewModel.joinedChannels.isEmpty {
-            VStack(alignment: .leading, spacing: 6) {
-                HStack(spacing: 4) {
-                    Image(systemName: "square.split.2x2")
-                        .font(.system(size: 10))
-                        .accessibilityHidden(true)
-                    Text("CHANNELS")
-                        .font(.system(size: 11, weight: .bold, design: .monospaced))
-                }
-                .foregroundColor(secondaryTextColor)
-                .padding(.horizontal, 12)
-                
-                ForEach(Array(viewModel.joinedChannels).sorted(), id: \.self) { channel in
-                    channelButton(for: channel)
-                }
-            }
-        }
-    }
-    
-    @ViewBuilder
-    private func channelButton(for channel: String) -> some View {
-        Button(action: {
-            // Check if channel needs password and we don't have it
-            if viewModel.passwordProtectedChannels.contains(channel) && viewModel.channelKeys[channel] == nil {
-                // Need password
-                viewModel.passwordPromptChannel = channel
-                viewModel.showPasswordPrompt = true
-            } else {
-                // Can enter channel
-                viewModel.switchToChannel(channel)
-                withAnimation(.spring()) {
-                    showSidebar = false
-                }
-            }
-        }) {
-            HStack {
-                // Lock icon for password protected channels
-                if viewModel.passwordProtectedChannels.contains(channel) {
-                    Image(systemName: "lock.fill")
-                        .font(.system(size: 10))
-                        .foregroundColor(secondaryTextColor)
-                        .accessibilityLabel("Password protected")
-                }
-                
-                Text(channel)
-                    .font(.system(size: 14, design: .monospaced))
-                    .foregroundColor(viewModel.currentChannel == channel ? Color.blue : textColor)
-                
-                Spacer()
-                
-                // Unread count
-                if let unreadCount = viewModel.unreadChannelMessages[channel], unreadCount > 0 {
-                    Text("\(unreadCount)")
-                        .font(.system(size: 10, weight: .bold, design: .monospaced))
-                        .foregroundColor(backgroundColor)
-                        .padding(.horizontal, 6)
-                        .padding(.vertical, 2)
-                        .background(Color.orange)
-                        .clipShape(Capsule())
-                }
-                
-                // Channel controls
-                if viewModel.currentChannel == channel {
-                    channelControls(for: channel)
-                }
-            }
-        }
-        .buttonStyle(.plain)
-        .padding(.horizontal, 12)
-        .padding(.vertical, 4)
-        .background(viewModel.currentChannel == channel ? backgroundColor.opacity(0.5) : Color.clear)
-    }
-    
-    @ViewBuilder
-    private func channelControls(for channel: String) -> some View {
-        HStack(spacing: 4) {
-            // Password button for channel creator only
-            if viewModel.channelCreators[channel] == viewModel.meshService.myPeerID {
-                Button(action: {
-                    // Toggle password protection
-                    if viewModel.passwordProtectedChannels.contains(channel) {
-                        viewModel.removeChannelPassword(for: channel)
-                    } else {
-                        // Show password input
-                        showPasswordInput = true
-                        passwordInputChannel = channel
-                    }
-                }) {
-                    HStack(spacing: 2) {
-                        Image(systemName: viewModel.passwordProtectedChannels.contains(channel) ? "lock.fill" : "lock")
-                            .font(.system(size: 10))
-                    }
-                    .foregroundColor(viewModel.passwordProtectedChannels.contains(channel) ? backgroundColor : secondaryTextColor)
-                    .padding(.horizontal, 8)
-                    .padding(.vertical, 2)
-                    .background(viewModel.passwordProtectedChannels.contains(channel) ? Color.orange : Color.clear)
-                    .overlay(
-                        RoundedRectangle(cornerRadius: 4)
-                            .stroke(viewModel.passwordProtectedChannels.contains(channel) ? Color.orange : secondaryTextColor.opacity(0.5), lineWidth: 1)
-                    )
-                }
-                .buttonStyle(.plain)
-                .accessibilityLabel(viewModel.passwordProtectedChannels.contains(channel) ? "Remove password" : "Set password")
-            }
-            
-            // Leave button
-            Button(action: {
-                showLeaveChannelAlert = true
-            }) {
-                Text("leave channel")
-                    .font(.system(size: 10, design: .monospaced))
-                    .foregroundColor(secondaryTextColor)
-                    .padding(.horizontal, 8)
-                    .padding(.vertical, 2)
-                    .overlay(
-                        RoundedRectangle(cornerRadius: 4)
-                            .stroke(secondaryTextColor.opacity(0.5), lineWidth: 1)
-                    )
-            }
-            .buttonStyle(.plain)
-            .alert("leave channel", isPresented: $showLeaveChannelAlert) {
-                Button("cancel", role: .cancel) { }
-                Button("leave", role: .destructive) {
->>>>>>> upstream/main
-                    viewModel.leaveChannel(channel)
-                }
-            }
-        } message: {
-            Text("sure you want to leave \(viewModel.currentChannel ?? "")?")
-        }
-    }
-    
-=======
->>>>>>> b4613997
-    private var sidebarView: some View {
-        HStack(spacing: 0) {
-            // Grey vertical bar for visual continuity
-            Rectangle()
-                .fill(Color.gray.opacity(0.3))
-                .frame(width: 1)
-            
-            VStack(alignment: .leading, spacing: 0) {
-                // Header - match main toolbar height
-                HStack {
-                    Text("YOUR NETWORK")
-                        .font(.system(size: 16, weight: .bold, design: .monospaced))
-                        .foregroundColor(textColor)
-                    Spacer()
-                }
-                .frame(height: 44) // Match header height
-                .padding(.horizontal, 12)
-                .background(backgroundColor.opacity(0.95))
-                
-                Divider()
-            
-            // Rooms and People list
-            ScrollView {
-                VStack(alignment: .leading, spacing: 12) {
-                    // People section
-                    VStack(alignment: .leading, spacing: 8) {
-                        // Show appropriate header based on context
-                        if !viewModel.connectedPeers.isEmpty {
-                            HStack(spacing: 4) {
-                                Image(systemName: "person.2.fill")
-                                    .font(.system(size: 10))
-                                    .accessibilityHidden(true)
-                                Text("PEOPLE")
-                                    .font(.system(size: 11, weight: .bold, design: .monospaced))
-                            }
-                            .foregroundColor(secondaryTextColor)
-                            .padding(.horizontal, 12)
-                        }
-                        
-                        if viewModel.connectedPeers.isEmpty {
-                            Text("no one connected...")
-                                .font(.system(size: 14, design: .monospaced))
-                                .foregroundColor(secondaryTextColor)
-                                .padding(.horizontal)
-                        } else {
-                            let peerNicknames = viewModel.meshService.getPeerNicknames()
-                            let peerRSSI = viewModel.meshService.getPeerRSSI()
-                            let myPeerID = viewModel.meshService.myPeerID
-                            
-                            // Show all connected peers
-                            let peersToShow: [String] = viewModel.connectedPeers
-                            
-                        // Sort peers: favorites first, then alphabetically by nickname
-                        let sortedPeers = peersToShow.sorted { peer1, peer2 in
-                            let isFav1 = viewModel.isFavorite(peerID: peer1)
-                            let isFav2 = viewModel.isFavorite(peerID: peer2)
-                            
-                            if isFav1 != isFav2 {
-                                return isFav1 // Favorites come first
-                            }
-                            
-                            let name1 = peerNicknames[peer1] ?? "anon\(peer1.prefix(4))"
-                            let name2 = peerNicknames[peer2] ?? "anon\(peer2.prefix(4))"
-                            return name1 < name2
-                        }
-                        
-                        ForEach(sortedPeers, id: \.self) { peerID in
-                            let displayName = peerID == myPeerID ? viewModel.nickname : (peerNicknames[peerID] ?? "anon\(peerID.prefix(4))")
-                            let rssi = peerRSSI[peerID]?.intValue ?? -100
-                            let isFavorite = viewModel.isFavorite(peerID: peerID)
-                            let isMe = peerID == myPeerID
-                            
-                            HStack(spacing: 8) {
-                                // Signal strength indicator or unread message icon
-                                if isMe {
-                                    Image(systemName: "person.fill")
-                                        .font(.system(size: 10))
-                                        .foregroundColor(textColor)
-                                        .accessibilityLabel("You")
-                                } else if viewModel.unreadPrivateMessages.contains(peerID) {
-                                    Image(systemName: "envelope.fill")
-                                        .font(.system(size: 12))
-                                        .foregroundColor(Color.orange)
-                                        .accessibilityLabel("Unread message from \(displayName)")
-                                } else {
-                                    Image(systemName: "circle.fill")
-                                        .font(.system(size: 8))
-                                        .foregroundColor(viewModel.getRSSIColor(rssi: rssi, colorScheme: colorScheme))
-                                        .accessibilityLabel("Signal strength: \(rssi > -60 ? "excellent" : rssi > -70 ? "good" : rssi > -80 ? "fair" : "poor")")
-                                }
-                                
-                                // Peer name
-                                if isMe {
-                                    HStack {
-                                        Text(displayName + " (you)")
-                                            .font(.system(size: 14, design: .monospaced))
-                                            .foregroundColor(textColor)
-                                        
-                                        Spacer()
-                                    }
-                                } else {
-                                    Button(action: {
-                                        if peerNicknames[peerID] != nil {
-                                            viewModel.startPrivateChat(with: peerID)
-                                            withAnimation(.spring(response: 0.3, dampingFraction: 0.8)) {
-                                                showSidebar = false
-                                                sidebarDragOffset = 0
-                                            }
-                                        }
-                                    }) {
-                                        Text(displayName)
-                                            .font(.system(size: 14, design: .monospaced))
-                                            .foregroundColor(peerNicknames[peerID] != nil ? textColor : secondaryTextColor)
-                                    }
-                                    .buttonStyle(.plain)
-                                    .disabled(peerNicknames[peerID] == nil)
-                                    .onTapGesture(count: 2) {
-                                        // Show fingerprint on double tap
-                                        viewModel.showFingerprint(for: peerID)
-                                    }
-                                    
-                                    // Encryption status icon (after peer name)
-                                    let encryptionStatus = viewModel.getEncryptionStatus(for: peerID)
-                                    Image(systemName: encryptionStatus.icon)
-                                        .font(.system(size: 10))
-                                        .foregroundColor(encryptionStatus == .noiseVerified ? Color.green : 
-                                                       encryptionStatus == .noiseSecured ? textColor :
-                                                       encryptionStatus == .noiseHandshaking ? Color.orange :
-                                                       Color.red)
-                                        .accessibilityLabel("Encryption: \(encryptionStatus == .noiseVerified ? "verified" : encryptionStatus == .noiseSecured ? "secured" : encryptionStatus == .noiseHandshaking ? "establishing" : "none")")
-                                    
-                                    Spacer()
-                                    
-                                    // Favorite star
-                                    Button(action: {
-                                        viewModel.toggleFavorite(peerID: peerID)
-                                    }) {
-                                        Image(systemName: isFavorite ? "star.fill" : "star")
-                                            .font(.system(size: 12))
-                                            .foregroundColor(isFavorite ? Color.yellow : secondaryTextColor)
-                                    }
-                                    .buttonStyle(.plain)
-                                    .accessibilityLabel(isFavorite ? "Remove \(displayName) from favorites" : "Add \(displayName) to favorites")
-                                }
-                            }
-                            .padding(.horizontal)
-                            .padding(.vertical, 8)
-                        }
-                        }
-                    }
-                }
-                .padding(.vertical, 8)
-            }
-            
-            Spacer()
-        }
-        .background(backgroundColor)
-        }
-<<<<<<< HEAD
-=======
-    }
-    
-    // MARK: - View Components
-    
-    private var mainChatView: some View {
-        VStack(spacing: 0) {
-            mainHeaderView
-            Divider()
-            messagesView(privatePeer: nil)
-            Divider()
-            inputView
-        }
-        .background(backgroundColor)
-        .foregroundColor(textColor)
-        .gesture(
-            DragGesture()
-                .onChanged { value in
-                    if !showSidebar && value.translation.width < 0 {
-                        sidebarDragOffset = max(value.translation.width, -300)
-                    } else if showSidebar && value.translation.width > 0 {
-                        sidebarDragOffset = min(-300 + value.translation.width, 0)
-                    }
-                }
-                .onEnded { value in
-                    withAnimation(.spring(response: 0.3, dampingFraction: 0.8)) {
-                        if !showSidebar {
-                            if value.translation.width < -100 || (value.translation.width < -50 && value.velocity.width < -500) {
-                                showSidebar = true
-                                sidebarDragOffset = 0
-                            } else {
-                                sidebarDragOffset = 0
-                            }
-                        } else {
-                            if value.translation.width > 100 || (value.translation.width > 50 && value.velocity.width > 500) {
-                                showSidebar = false
-                                sidebarDragOffset = 0
-                            } else {
-                                sidebarDragOffset = 0
-                            }
-                        }
-                    }
-                }
-        )
-    }
-    
-    private var privateChatView: some View {
-        HStack(spacing: 0) {
-            // Vertical separator bar
-            Rectangle()
-                .fill(Color.gray.opacity(0.3))
-                .frame(width: 1)
-            
-            VStack(spacing: 0) {
-                privateHeaderView
-                Divider()
-                messagesView(privatePeer: viewModel.selectedPrivateChatPeer)
-                Divider()
-                inputView
-            }
-            .background(backgroundColor)
-            .foregroundColor(textColor)
-        }
-    }
-    
-    
-    private var mainHeaderView: some View {
-        HStack(spacing: 0) {
-            Text("bitchat/")
-                .font(.system(size: 18, weight: .medium, design: .monospaced))
-                .foregroundColor(textColor)
-                .onTapGesture(count: 3) {
-                    // PANIC: Triple-tap to clear all data
-                    viewModel.panicClearAllData()
-                }
-                .onTapGesture(count: 1) {
-                    // Single tap for app info
-                    showAppInfo = true
-                }
-            
-            HStack(spacing: 0) {
-                Text("@")
-                    .font(.system(size: 14, design: .monospaced))
-                    .foregroundColor(secondaryTextColor)
-                
-                TextField("nickname", text: $viewModel.nickname)
-                    .textFieldStyle(.plain)
-                    .font(.system(size: 14, design: .monospaced))
-                    .frame(maxWidth: 100)
-                    .foregroundColor(textColor)
-                    .onChange(of: viewModel.nickname) { _ in
-                        viewModel.saveNickname()
-                    }
-                    .onSubmit {
-                        viewModel.saveNickname()
-                    }
-            }
-            
-            Spacer()
-            
-            // People counter with unread indicator
-            HStack(spacing: 4) {
-                if !viewModel.unreadPrivateMessages.isEmpty {
-                    Image(systemName: "envelope.fill")
-                        .font(.system(size: 12))
-                        .foregroundColor(Color.orange)
-                        .accessibilityLabel("Unread private messages")
-                }
-                
-                let otherPeersCount = viewModel.connectedPeers.filter { $0 != viewModel.meshService.myPeerID }.count
-                
-                HStack(spacing: 4) {
-                    // People icon with count
-                    Image(systemName: "person.2.fill")
-                        .font(.system(size: 11))
-                        .accessibilityLabel("\(otherPeersCount) connected \(otherPeersCount == 1 ? "person" : "people")")
-                    Text("\(otherPeersCount)")
-                        .font(.system(size: 12, design: .monospaced))
-                        .accessibilityHidden(true)
-                }
-                .foregroundColor(viewModel.isConnected ? textColor : Color.red)
-            }
-            .onTapGesture {
-                withAnimation(.spring(response: 0.3, dampingFraction: 0.8)) {
-                    showSidebar.toggle()
-                    sidebarDragOffset = 0
-                }
-            }
-        }
-        .frame(height: 44)
-        .padding(.horizontal, 12)
-        .background(backgroundColor.opacity(0.95))
-    }
-    
-    private var privateHeaderView: some View {
-        Group {
-            if let privatePeerID = viewModel.selectedPrivateChatPeer,
-               let privatePeerNick = viewModel.meshService.getPeerNicknames()[privatePeerID] {
-                HStack {
-                    Button(action: {
-                        withAnimation(.spring(response: 0.3, dampingFraction: 0.8)) {
-                            showPrivateChat = false
-                            viewModel.endPrivateChat()
-                        }
-                    }) {
-                        HStack(spacing: 4) {
-                            Image(systemName: "chevron.left")
-                                .font(.system(size: 12))
-                            Text("back")
-                                .font(.system(size: 14, design: .monospaced))
-                        }
-                        .foregroundColor(textColor)
-                    }
-                    .buttonStyle(.plain)
-                    .accessibilityLabel("Back to main chat")
-                    
-                    Spacer()
-                    
-                    Button(action: {
-                        viewModel.showFingerprint(for: privatePeerID)
-                    }) {
-                        HStack(spacing: 6) {
-                            Text("\(privatePeerNick)")
-                                .font(.system(size: 16, weight: .medium, design: .monospaced))
-                                .foregroundColor(Color.orange)
-                            // Dynamic encryption status icon
-                            let encryptionStatus = viewModel.getEncryptionStatus(for: privatePeerID)
-                            Image(systemName: encryptionStatus.icon)
-                                .font(.system(size: 14))
-                                .foregroundColor(encryptionStatus == .noiseVerified ? Color.green : 
-                                               encryptionStatus == .noiseSecured ? Color.orange :
-                                               Color.red)
-                                .accessibilityLabel("Encryption status: \(encryptionStatus == .noiseVerified ? "verified" : encryptionStatus == .noiseSecured ? "secured" : "not encrypted")")
-                        }
-                        .frame(maxWidth: .infinity)
-                        .accessibilityLabel("Private chat with \(privatePeerNick)")
-                        .accessibilityHint("Tap to view encryption fingerprint")
-                    }
-                    .buttonStyle(.plain)
-                    
-                    Spacer()
-                    
-                    // Favorite button
-                    Button(action: {
-                        viewModel.toggleFavorite(peerID: privatePeerID)
-                    }) {
-                        Image(systemName: viewModel.isFavorite(peerID: privatePeerID) ? "star.fill" : "star")
-                            .font(.system(size: 16))
-                            .foregroundColor(viewModel.isFavorite(peerID: privatePeerID) ? Color.yellow : textColor)
-                    }
-                    .buttonStyle(.plain)
-                    .accessibilityLabel(viewModel.isFavorite(peerID: privatePeerID) ? "Remove from favorites" : "Add to favorites")
-                    .accessibilityHint("Double tap to toggle favorite status")
-                }
-                .frame(height: 44)
-                .padding(.horizontal, 12)
-                .background(backgroundColor.opacity(0.95))
-            } else {
-                EmptyView()
-            }
-        }
-    }
-    
->>>>>>> b4613997
+        }
+    }
 }
+
+// MARK: - Helper Views
 
 // Helper view for rendering message content with clickable hashtags
 struct MessageContentView: View {
