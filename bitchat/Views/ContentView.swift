--- conflicted
+++ resolved
@@ -27,15 +27,11 @@
     @State private var showCommandSuggestions = false
     @State private var commandSuggestions: [String] = []
     @State private var showLeaveChannelAlert = false
-<<<<<<< HEAD
-    @State private var selectedCommandIndex = 0
-
-=======
     @State private var backSwipeOffset: CGFloat = 0
     @State private var showPrivateChat = false
     @State private var showChannel = false
-    
->>>>>>> 8ee3f306
+    @State private var selectedCommandIndex = 0
+    
     private var backgroundColor: Color {
         colorScheme == .dark ? Color.black : Color.white
     }
