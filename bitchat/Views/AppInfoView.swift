--- conflicted
+++ resolved
@@ -85,129 +85,7 @@
             .background(backgroundColor.opacity(0.95))
             
             ScrollView {
-<<<<<<< HEAD
-                VStack(alignment: .leading, spacing: 24) {
-                    // Header
-                    VStack(alignment: .center, spacing: 8) {
-                        Text("bitchat*")
-                            .font(.system(size: 32, weight: .bold, design: .monospaced))
-                            .foregroundStyle(textColor)
-                        
-                        Text("mesh sidegroupchat")
-                            .font(.system(size: 16, design: .monospaced))
-                            .foregroundStyle(secondaryTextColor)
-                    }
-                    .frame(maxWidth: .infinity)
-                    .padding(.vertical)
-                    
-                    // Features
-                    VStack(alignment: .leading, spacing: 16) {
-                        SectionHeader("FEATURES")
-                        
-                        FeatureRow(icon: "wifi.slash", title: "offline communication",
-                                  description: "works without internet using Bluetooth mesh networking")
-                        
-                        FeatureRow(icon: "lock.shield", title: "end-to-end encryption",
-                                  description: "private messages encrypted with noise protocol")
-                        
-                        FeatureRow(icon: "antenna.radiowaves.left.and.right", title: "extended range",
-                                  description: "messages relay through peers, increasing the distance")
-                        
-                        FeatureRow(icon: "star.fill", title: "favorites",
-                                  description: "store-and-forward messages for favorite people")
-                        
-                        FeatureRow(icon: "at", title: "mentions",
-                                  description: "use @nickname to notify specific people")
-                        
-                        FeatureRow(icon: "number", title: "channels",
-                                  description: "create #channels for topic-based conversations")
-                        
-                        FeatureRow(icon: "lock.fill", title: "private channels",
-                                  description: "secure channels with passwords and noise encryption")
-                    }
-                    
-                    // Privacy
-                    VStack(alignment: .leading, spacing: 16) {
-                        SectionHeader("Privacy")
-                        
-                        FeatureRow(icon: "eye.slash", title: "no tracking",
-                                  description: "no servers, accounts, or data collection")
-                        
-                        FeatureRow(icon: "shuffle", title: "ephemeral identity",
-                                  description: "new peer ID generated each session")
-                        
-                        FeatureRow(icon: "hand.raised.fill", title: "panic mode",
-                                  description: "triple-tap logo to instantly clear all data")
-                    }
-                    
-                    // How to Use
-                    VStack(alignment: .leading, spacing: 16) {
-                        SectionHeader("How to Use")
-                        
-                        VStack(alignment: .leading, spacing: 8) {
-                            Text("• set your nickname by tapping it")
-                            Text("• swipe left for sidebar")
-                            Text("• tap a peer to start a private chat")
-                            Text("• use @nickname to mention someone")
-                            Text("• use #channelname to create/join channels")
-                            Text("• triple-tap the logo for panic mode")
-                        }
-                        .font(.system(size: 14, design: .monospaced))
-                        .foregroundStyle(textColor)
-                    }
-                    
-                    // Commands
-                    VStack(alignment: .leading, spacing: 16) {
-                        SectionHeader("Commands")
-                        
-                        VStack(alignment: .leading, spacing: 8) {
-                            Text("/j #channel - join or create a channel")
-                            Text("/m @name - send private message")
-                            Text("/w - see who's online")
-                            Text("/channels - show all discovered channels")
-                            Text("/block @name - block a peer")
-                            Text("/block - list blocked peers")
-                            Text("/unblock @name - unblock a peer")
-                            Text("/clear - clear current chat")
-                            Text("/hug @name - send someone a hug")
-                            Text("/slap @name - slap with a trout")
-                        }
-                        .font(.system(size: 14, design: .monospaced))
-                        .foregroundStyle(textColor)
-                    }
-                    
-                    // Technical Details
-                    VStack(alignment: .leading, spacing: 16) {
-                        SectionHeader("Technical Details")
-                        
-                        VStack(alignment: .leading, spacing: 8) {
-                            Text("protocol: custom binary over BLE")
-                            Text("encryption: noise protocol")
-                            Text("range: ~30m direct, 300m+ with relay")
-                            Text("store & forward: 12h for all, ∞ for favorites")
-                            Text("battery: Adaptive scanning based on level")
-                            Text("platform: Universal (iOS, iPadOS, macOS)")
-                            Text("channels: Password-protected with key commitments")
-                            Text("storage: Keychain for passwords, encrypted retention")
-                        }
-                        .font(.system(size: 14, design: .monospaced))
-                        .foregroundStyle(textColor)
-                    }
-                    
-                    // Version
-                    HStack {
-                        Spacer()
-                        Text("VERSION 1.0.0")
-                            .font(.system(size: 12, design: .monospaced))
-                            .foregroundStyle(secondaryTextColor)
-                        Spacer()
-                    }
-                    .padding(.top)
-                }
-                .padding()
-=======
                 infoContent
->>>>>>> 2e46421d
             }
             .background(backgroundColor)
         }
@@ -215,129 +93,7 @@
         #else
         NavigationView {
             ScrollView {
-<<<<<<< HEAD
-                VStack(alignment: .leading, spacing: 24) {
-                    // Header
-                    VStack(alignment: .center, spacing: 8) {
-                        Text("bitchat*")
-                            .font(.system(size: 32, weight: .bold, design: .monospaced))
-                            .foregroundStyle(textColor)
-                        
-                        Text("mesh sidegroupchat")
-                            .font(.system(size: 16, design: .monospaced))
-                            .foregroundStyle(secondaryTextColor)
-                    }
-                    .frame(maxWidth: .infinity)
-                    .padding(.vertical)
-                    
-                    // Features
-                    VStack(alignment: .leading, spacing: 16) {
-                        SectionHeader("Features")
-                        
-                        FeatureRow(icon: "wifi.slash", title: "offline communication",
-                                  description: "works without internet using Bluetooth mesh networking")
-                        
-                        FeatureRow(icon: "lock.shield", title: "end-to-end encryption",
-                                  description: "private messages and channels encrypted with noise protocol")
-                        
-                        FeatureRow(icon: "antenna.radiowaves.left.and.right", title: "Extended Range",
-                                  description: "messages relay through peers, increasing the distance")
-                        
-                        FeatureRow(icon: "star.fill", title: "favorites",
-                                  description: "store-and-forward messages for favorite people")
-                        
-                        FeatureRow(icon: "at", title: "mentions",
-                                  description: "use @nickname to notify specific people")
-                        
-                        FeatureRow(icon: "number", title: "channels",
-                                  description: "create #channels for topic-based conversations")
-                        
-                        FeatureRow(icon: "lock.fill", title: "private channels",
-                                  description: "secure channels with passwords and noise encryption")
-                    }
-                    
-                    // Privacy
-                    VStack(alignment: .leading, spacing: 16) {
-                        SectionHeader("Privacy")
-                        
-                        FeatureRow(icon: "eye.slash", title: "no tracking",
-                                  description: "no servers, accounts, or data collection")
-                        
-                        FeatureRow(icon: "shuffle", title: "ephemeral identity",
-                                  description: "new peer ID generated each session")
-                        
-                        FeatureRow(icon: "hand.raised.fill", title: "panic mode",
-                                  description: "triple-tap logo to instantly clear all data")
-                    }
-                    
-                    // How to Use
-                    VStack(alignment: .leading, spacing: 16) {
-                        SectionHeader("How to Use")
-                        
-                        VStack(alignment: .leading, spacing: 8) {
-                            Text("• set your nickname by tapping it")
-                            Text("• swipe left for sidebar")
-                            Text("• tap a peer to start a private chat")
-                            Text("• use @nickname to mention someone")
-                            Text("• use #channelname to create/join channels")
-                            Text("• triple-tap the logo for panic mode")
-                        }
-                        .font(.system(size: 14, design: .monospaced))
-                        .foregroundStyle(textColor)
-                    }
-                    
-                    // Commands
-                    VStack(alignment: .leading, spacing: 16) {
-                        SectionHeader("Commands")
-                        
-                        VStack(alignment: .leading, spacing: 8) {
-                            Text("/j #channel - join or create a channel")
-                            Text("/m @name - send private message")
-                            Text("/w - see who's online")
-                            Text("/channels - show all discovered channels")
-                            Text("/block @name - block a peer")
-                            Text("/block - list blocked peers")
-                            Text("/unblock @name - unblock a peer")
-                            Text("/clear - clear current chat")
-                            Text("/hug @name - send someone a hug")
-                            Text("/slap @name - slap with a trout")
-                        }
-                        .font(.system(size: 14, design: .monospaced))
-                        .foregroundStyle(textColor)
-                    }
-                    
-                    // Technical Details
-                    VStack(alignment: .leading, spacing: 16) {
-                        SectionHeader("Technical Details")
-                        
-                        VStack(alignment: .leading, spacing: 8) {
-                            Text("protocol: custom binary over BLE")
-                            Text("encryption: noise protocol")
-                            Text("range: ~30m direct, 300m+ with relay")
-                            Text("store & forward: 12h for all, ∞ for favorites")
-                            Text("battery: adaptive scanning based on level")
-                            Text("platform: universal (iOS, iPadOS, macOS)")
-                            Text("channels: password-protected with key commitments")
-                            Text("storage: keychain for passwords, encrypted retention")
-                        }
-                        .font(.system(size: 14, design: .monospaced))
-                        .foregroundStyle(textColor)
-                    }
-                    
-                    // Version
-                    HStack {
-                        Spacer()
-                        Text("VERSION 1.0.0")
-                            .font(.system(size: 12, design: .monospaced))
-                            .foregroundStyle(secondaryTextColor)
-                        Spacer()
-                    }
-                    .padding(.top)
-                }
-                .padding()
-=======
                 infoContent
->>>>>>> 2e46421d
             }
             .background(backgroundColor)
             .navigationBarTitleDisplayMode(.inline)
@@ -360,11 +116,11 @@
             VStack(alignment: .center, spacing: 8) {
                 Text(Strings.appName)
                     .font(.system(size: 32, weight: .bold, design: .monospaced))
-                    .foregroundColor(textColor)
+                    .foregroundStyle(textColor)
                 
                 Text(Strings.tagline)
                     .font(.system(size: 16, design: .monospaced))
-                    .foregroundColor(secondaryTextColor)
+                    .foregroundStyle(secondaryTextColor)
             }
             .frame(maxWidth: .infinity)
             .padding(.vertical)
@@ -429,7 +185,7 @@
                     }
                 }
                 .font(.system(size: 14, design: .monospaced))
-                .foregroundColor(textColor)
+                .foregroundStyle(textColor)
             }
             
             // Commands
@@ -442,7 +198,7 @@
                     }
                 }
                 .font(.system(size: 14, design: .monospaced))
-                .foregroundColor(textColor)
+                .foregroundStyle(textColor)
             }
             
             .padding(.top)
