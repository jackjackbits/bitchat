//
// ChatViewModel.swift
// bitchat
//
// This is free and unencumbered software released into the public domain.
// For more information, see <https://unlicense.org>
//

import Foundation
import SwiftUI
import Combine
import CryptoKit
import CommonCrypto
#if os(iOS)
import UIKit
#endif

@Observable
class ChatViewModel {
    var messages: [BitchatMessage] = []
    var connectedPeers: [String] = []
    var nickname: String = "" {
        didSet {
            nicknameSaveTimer?.invalidate()
            nicknameSaveTimer = Timer.scheduledTimer(withTimeInterval: 0.5, repeats: false) { _ in
                self.saveNickname()
            }
        }
    }
    var isConnected = false
    var privateChats: [String: [BitchatMessage]] = [:] // peerID -> messages
    var selectedPrivateChatPeer: String? = nil
    var unreadPrivateMessages: Set<String> = []
    var autocompleteSuggestions: [String] = []
    var showAutocomplete: Bool = false
    var autocompleteRange: NSRange? = nil
    var selectedAutocompleteIndex: Int = 0
    
<<<<<<< HEAD
    // Room support
    var joinedRooms: Set<String> = []  // Set of room hashtags
    var currentRoom: String? = nil  // Currently selected room
    var roomMessages: [String: [BitchatMessage]] = [:]  // room -> messages
    var unreadRoomMessages: [String: Int] = [:]  // room -> unread count
    var roomMembers: [String: Set<String>] = [:]  // room -> set of peer IDs who have sent messages
    var roomPasswords: [String: String] = [:]  // room -> password (stored locally only)
    var roomKeys: [String: SymmetricKey] = [:]  // room -> derived encryption key
    var passwordProtectedRooms: Set<String> = []  // Set of rooms that require passwords
    var roomCreators: [String: String] = [:]  // room -> creator peerID
    var roomKeyCommitments: [String: String] = [:]  // room -> SHA256(derivedKey) for verification
    var showPasswordPrompt: Bool = false
    var passwordPromptRoom: String? = nil
    var savedRooms: Set<String> = []  // Rooms saved for message retention
    var retentionEnabledRooms: Set<String> = []  // Rooms where owner enabled retention for all members
=======
    // Channel support
    @Published var joinedChannels: Set<String> = []  // Set of channel hashtags
    @Published var currentChannel: String? = nil  // Currently selected channel
    @Published var channelMessages: [String: [BitchatMessage]] = [:]  // channel -> messages
    @Published var unreadChannelMessages: [String: Int] = [:]  // channel -> unread count
    @Published var channelMembers: [String: Set<String>] = [:]  // channel -> set of peer IDs who have sent messages
    @Published var channelPasswords: [String: String] = [:]  // channel -> password (stored locally only)
    @Published var channelKeys: [String: SymmetricKey] = [:]  // channel -> derived encryption key
    @Published var passwordProtectedChannels: Set<String> = []  // Set of channels that require passwords
    @Published var channelCreators: [String: String] = [:]  // channel -> creator peerID
    @Published var channelKeyCommitments: [String: String] = [:]  // channel -> SHA256(derivedKey) for verification
    @Published var showPasswordPrompt: Bool = false
    @Published var passwordPromptChannel: String? = nil
    @Published var savedChannels: Set<String> = []  // Channels saved for message retention
    @Published var retentionEnabledChannels: Set<String> = []  // Channels where owner enabled retention for all members
>>>>>>> 2afc32af
    
    let meshService = BluetoothMeshService()
    private let userDefaults = UserDefaults.standard
    private let nicknameKey = "bitchat.nickname"
    private let favoritesKey = "bitchat.favorites"
    private let joinedChannelsKey = "bitchat.joinedChannels"
    private let passwordProtectedChannelsKey = "bitchat.passwordProtectedChannels"
    private let channelCreatorsKey = "bitchat.channelCreators"
    // private let channelPasswordsKey = "bitchat.channelPasswords" // Now using Keychain
    private let channelKeyCommitmentsKey = "bitchat.channelKeyCommitments"
    private let retentionEnabledChannelsKey = "bitchat.retentionEnabledChannels"
    private let blockedUsersKey = "bitchat.blockedUsers"
    private var nicknameSaveTimer: Timer?
    
    var favoritePeers: Set<String> = []  // Now stores public key fingerprints instead of peer IDs
    private var peerIDToPublicKeyFingerprint: [String: String] = [:]  // Maps ephemeral peer IDs to persistent fingerprints
    private var blockedUsers: Set<String> = []  // Stores public key fingerprints of blocked users
    
    // Messages are naturally ephemeral - no persistent storage
    
    // Delivery tracking
    private var deliveryTrackerCancellable: AnyCancellable?
    
    init() {
        loadNickname()
        loadFavorites()
        loadJoinedChannels()
        loadChannelData()
        loadBlockedUsers()
        // Load saved channels state
        savedChannels = MessageRetentionService.shared.getFavoriteChannels()
        meshService.delegate = self
        
        // Log startup info
        
        // Start mesh service immediately
        meshService.startServices()
        
        // Set up message retry service
        MessageRetryService.shared.meshService = meshService
        
        // Request notification permission
        NotificationService.shared.requestAuthorization()
        
        // Subscribe to delivery status updates
        deliveryTrackerCancellable = DeliveryTracker.shared.deliveryStatusUpdated
            .receive(on: DispatchQueue.main)
            .sink { [weak self] (messageID, status) in
                self?.updateMessageDeliveryStatus(messageID, status: status)
            }
        
        // Show welcome message after delay if still no peers
        DispatchQueue.main.asyncAfter(deadline: .now() + 3.0) { [weak self] in
            guard let self = self else { return }
            if self.connectedPeers.isEmpty && self.messages.isEmpty {
                let welcomeMessage = BitchatMessage(
                    sender: "system",
                    content: "get people around you to download bitchat…and chat with them here!",
                    timestamp: Date(),
                    isRelay: false
                )
                self.messages.append(welcomeMessage)
            }
        }
        
        // When app becomes active, send read receipts for visible messages
        #if os(macOS)
        NotificationCenter.default.addObserver(
            self,
            selector: #selector(appDidBecomeActive),
            name: NSApplication.didBecomeActiveNotification,
            object: nil
        )
        #else
        NotificationCenter.default.addObserver(
            self,
            selector: #selector(appDidBecomeActive),
            name: UIApplication.didBecomeActiveNotification,
            object: nil
        )
        
        // Add screenshot detection for iOS
        NotificationCenter.default.addObserver(
            self,
            selector: #selector(userDidTakeScreenshot),
            name: UIApplication.userDidTakeScreenshotNotification,
            object: nil
        )
        #endif
    }
    
    private func loadNickname() {
        if let savedNickname = userDefaults.string(forKey: nicknameKey) {
            nickname = savedNickname
        } else {
            nickname = "anon\(Int.random(in: 1000...9999))"
            saveNickname()
        }
    }
    
    func saveNickname() {
        userDefaults.set(nickname, forKey: nicknameKey)
        userDefaults.synchronize() // Force immediate save
        
        // Send announce with new nickname to all peers
        meshService.sendBroadcastAnnounce()
    }
    
    private func loadFavorites() {
        if let savedFavorites = userDefaults.stringArray(forKey: favoritesKey) {
            favoritePeers = Set(savedFavorites)
        }
    }
    
    private func saveFavorites() {
        userDefaults.set(Array(favoritePeers), forKey: favoritesKey)
        userDefaults.synchronize()
    }
    
    private func loadBlockedUsers() {
        if let savedBlockedUsers = userDefaults.stringArray(forKey: blockedUsersKey) {
            blockedUsers = Set(savedBlockedUsers)
        }
    }
    
    private func saveBlockedUsers() {
        userDefaults.set(Array(blockedUsers), forKey: blockedUsersKey)
        userDefaults.synchronize()
    }
    
    private func loadJoinedChannels() {
        if let savedChannelsList = userDefaults.stringArray(forKey: joinedChannelsKey) {
            joinedChannels = Set(savedChannelsList)
            // Initialize empty data structures for joined channels
            for channel in joinedChannels {
                if channelMessages[channel] == nil {
                    channelMessages[channel] = []
                }
                if channelMembers[channel] == nil {
                    channelMembers[channel] = Set()
                }
                
                // Load saved messages if this channel has retention enabled
                if retentionEnabledChannels.contains(channel) {
                    let savedMessages = MessageRetentionService.shared.loadMessagesForChannel(channel)
                    if !savedMessages.isEmpty {
                        channelMessages[channel] = savedMessages
                    }
                }
            }
        }
    }
    
    private func saveJoinedChannels() {
        userDefaults.set(Array(joinedChannels), forKey: joinedChannelsKey)
        userDefaults.synchronize()
    }
    
    private func loadChannelData() {
        // Load password protected channels
        if let savedProtectedChannels = userDefaults.stringArray(forKey: passwordProtectedChannelsKey) {
            passwordProtectedChannels = Set(savedProtectedChannels)
        }
        
        // Load channel creators
        if let savedCreators = userDefaults.dictionary(forKey: channelCreatorsKey) as? [String: String] {
            channelCreators = savedCreators
        }
        
        // Load channel key commitments
        if let savedCommitments = userDefaults.dictionary(forKey: channelKeyCommitmentsKey) as? [String: String] {
            channelKeyCommitments = savedCommitments
        }
        
        // Load retention-enabled channels
        if let savedRetentionChannels = userDefaults.stringArray(forKey: retentionEnabledChannelsKey) {
            retentionEnabledChannels = Set(savedRetentionChannels)
        }
        
        // Load channel passwords from Keychain
        let savedPasswords = KeychainManager.shared.getAllChannelPasswords()
        channelPasswords = savedPasswords
        // Derive keys for all saved passwords
        for (channel, password) in savedPasswords {
            channelKeys[channel] = deriveChannelKey(from: password, channelName: channel)
        }
    }
    
    private func saveChannelData() {
        userDefaults.set(Array(passwordProtectedChannels), forKey: passwordProtectedChannelsKey)
        userDefaults.set(channelCreators, forKey: channelCreatorsKey)
        // Save passwords to Keychain instead of UserDefaults
        for (channel, password) in channelPasswords {
            _ = KeychainManager.shared.saveChannelPassword(password, for: channel)
        }
        userDefaults.set(channelKeyCommitments, forKey: channelKeyCommitmentsKey)
        userDefaults.set(Array(retentionEnabledChannels), forKey: retentionEnabledChannelsKey)
        userDefaults.synchronize()
    }
    
    func joinChannel(_ channel: String, password: String? = nil) -> Bool {
        // Ensure channel starts with #
        let channelTag = channel.hasPrefix("#") ? channel : "#\(channel)"
        
        
        // Check if channel is already joined and we can access it
        if joinedChannels.contains(channelTag) {
            // Already joined, check if we need password verification
            if passwordProtectedChannels.contains(channelTag) && channelKeys[channelTag] == nil {
                if let password = password {
                    // User provided password for already-joined channel - verify it
                    
                    // Derive key and try to verify
                    let key = deriveChannelKey(from: password, channelName: channelTag)
                    
                    // First, check if we have a key commitment to verify against
                    if let expectedCommitment = channelKeyCommitments[channelTag] {
                        let actualCommitment = computeKeyCommitment(for: key)
                        if actualCommitment != expectedCommitment {
                            return false
                        }
                    }
                    
                    // Check if we have messages to verify against
                    if let channelMsgs = channelMessages[channelTag], !channelMsgs.isEmpty {
                        let encryptedMessages = channelMsgs.filter { $0.isEncrypted && $0.encryptedContent != nil }
                        if let encryptedMsg = encryptedMessages.first,
                           let encryptedData = encryptedMsg.encryptedContent {
                            let testDecrypted = decryptChannelMessage(encryptedData, channel: channelTag, testKey: key)
                            if testDecrypted == nil {
                                return false
                            }
                        }
                    }
                    
                    // Store the verified key
                    channelKeys[channelTag] = key
                    channelPasswords[channelTag] = password
                    
                    // Now switch to the channel
                    switchToChannel(channelTag)
                    return true
                } else {
                    // Need password to access
                    passwordPromptChannel = channelTag
                    showPasswordPrompt = true
                    return false
                }
            }
            // Switch to the channel (no password needed)
            switchToChannel(channelTag)
            return true
        }
        
        // If channel is password protected and we don't have the key yet
        if passwordProtectedChannels.contains(channelTag) && channelKeys[channelTag] == nil {
            // Allow channel creator to bypass password check
            if channelCreators[channelTag] == meshService.myPeerID {
                // Channel creator should already have the key set when they created the password
                // This is a failsafe - just proceed without password
            } else if let password = password {
                // Derive key from password
                let key = deriveChannelKey(from: password, channelName: channelTag)
                
                // First, check if we have a key commitment to verify against
                if let expectedCommitment = channelKeyCommitments[channelTag] {
                    let actualCommitment = computeKeyCommitment(for: key)
                    if actualCommitment != expectedCommitment {
                        return false
                    }
                }
                
                // Try to verify password if there are existing encrypted messages
                var passwordVerified = false
                var shouldProceed = true
                
                if let channelMsgs = channelMessages[channelTag], !channelMsgs.isEmpty {
                    // Look for encrypted messages to verify against
                    let encryptedMessages = channelMsgs.filter { $0.isEncrypted && $0.encryptedContent != nil }
                    
                    if let encryptedMsg = encryptedMessages.first,
                       let encryptedData = encryptedMsg.encryptedContent {
                        // Test decryption with the derived key
                        let testDecrypted = decryptChannelMessage(encryptedData, channel: channelTag, testKey: key)
                        if testDecrypted == nil {
                            // Password is wrong, can't decrypt
                            shouldProceed = false
                        } else {
                            passwordVerified = true
                        }
                    } else {
                        // No encrypted messages yet - accept tentatively
                        
                        // Add warning message
                        let warningMsg = BitchatMessage(
                            sender: "system",
                            content: "joined channel \(channelTag). password will be verified when encrypted messages arrive.",
                            timestamp: Date(),
                            isRelay: false
                        )
                        messages.append(warningMsg)
                    }
                } else {
                    // Empty channel - accept tentatively
                    
                    // Add info message
                    let infoMsg = BitchatMessage(
                        sender: "system",
                        content: "joined empty channel \(channelTag). waiting for encrypted messages to verify password.",
                        timestamp: Date(),
                        isRelay: false
                    )
                    messages.append(infoMsg)
                }
                
                // Only proceed if password verification didn't fail
                if !shouldProceed {
                    return false
                }
                
                // Store the key (tentatively if not verified)
                channelKeys[channelTag] = key
                channelPasswords[channelTag] = password
                // Save password to Keychain
                _ = KeychainManager.shared.saveChannelPassword(password, for: channelTag)
                
                if passwordVerified {
                } else {
                }
            } else {
                // Show password prompt and return early - don't join the channel yet
                passwordPromptChannel = channelTag
                showPasswordPrompt = true
                return false
            }
        }
        
        // At this point, channel is either not password protected or we don't know yet
        
        joinedChannels.insert(channelTag)
        saveJoinedChannels()
        
        // Only claim creator role if this is a brand new channel (no one has announced it as protected)
        // If it's password protected, someone else already created it
        if channelCreators[channelTag] == nil && !passwordProtectedChannels.contains(channelTag) {
            channelCreators[channelTag] = meshService.myPeerID
            saveChannelData()
        }
        
        // Add ourselves as a member
        if channelMembers[channelTag] == nil {
            channelMembers[channelTag] = Set()
        }
        channelMembers[channelTag]?.insert(meshService.myPeerID)
        
        // Switch to the channel
        currentChannel = channelTag
        selectedPrivateChatPeer = nil  // Exit private chat if in one
        
        // Clear unread count for this channel
        unreadChannelMessages[channelTag] = 0
        
        // Initialize channel messages if needed
        if channelMessages[channelTag] == nil {
            channelMessages[channelTag] = []
        }
        
        // Load saved messages if this is a favorite channel
        if MessageRetentionService.shared.getFavoriteChannels().contains(channelTag) {
            let savedMessages = MessageRetentionService.shared.loadMessagesForChannel(channelTag)
            if !savedMessages.isEmpty {
                // Merge saved messages with current messages, avoiding duplicates
                var existingMessageIDs = Set(channelMessages[channelTag]?.map { $0.id } ?? [])
                for savedMessage in savedMessages {
                    if !existingMessageIDs.contains(savedMessage.id) {
                        channelMessages[channelTag]?.append(savedMessage)
                        existingMessageIDs.insert(savedMessage.id)
                    }
                }
                // Sort by timestamp
                channelMessages[channelTag]?.sort { $0.timestamp < $1.timestamp }
            }
        }
        
        // Hide password prompt if it was showing
        showPasswordPrompt = false
        passwordPromptChannel = nil
        
        return true
    }
    
    func leaveChannel(_ channel: String) {
        joinedChannels.remove(channel)
        saveJoinedChannels()
        
        // Send leave notification to other peers
        meshService.sendChannelLeaveNotification(channel)
        
        // If we're currently in this channel, exit to main chat
        if currentChannel == channel {
            currentChannel = nil
        }
        
        // Clean up channel data
        unreadChannelMessages.removeValue(forKey: channel)
        channelMessages.removeValue(forKey: channel)
        channelMembers.removeValue(forKey: channel)
        channelKeys.removeValue(forKey: channel)
        channelPasswords.removeValue(forKey: channel)
        // Delete password from Keychain
        _ = KeychainManager.shared.deleteChannelPassword(for: channel)
    }
    
    // Password management
    func setChannelPassword(_ password: String, for channel: String) {
        guard joinedChannels.contains(channel) else { return }
        
        // Check if channel already has a creator
        if let existingCreator = channelCreators[channel], existingCreator != meshService.myPeerID {
            return
        }
        
        // If channel is already password protected by someone else, we can't claim it
        if passwordProtectedChannels.contains(channel) && channelCreators[channel] != meshService.myPeerID {
            return
        }
        
        // Claim creator role if not set and channel is not already protected
        if channelCreators[channel] == nil && !passwordProtectedChannels.contains(channel) {
            channelCreators[channel] = meshService.myPeerID
            saveChannelData()
        }
        
        // Derive encryption key from password
        let key = deriveChannelKey(from: password, channelName: channel)
        channelKeys[channel] = key
        channelPasswords[channel] = password
        passwordProtectedChannels.insert(channel)
        // Save password to Keychain
        _ = KeychainManager.shared.saveChannelPassword(password, for: channel)
        
        // Compute and store key commitment for verification
        let commitment = computeKeyCommitment(for: key)
        channelKeyCommitments[channel] = commitment
        
        // Save channel data
        saveChannelData()
        
        // Announce that this channel is now password protected with commitment
        meshService.announcePasswordProtectedChannel(channel, creatorID: meshService.myPeerID, keyCommitment: commitment)
        
        // Send an encrypted initialization message with metadata
        let timestamp = ISO8601DateFormatter().string(from: Date())
        let metadata = [
            "type": "channel_init",
            "channel": channel,
            "creator": nickname,
            "creatorID": meshService.myPeerID,
            "timestamp": timestamp,
            "version": "1.0"
        ]
        let jsonData = try? JSONSerialization.data(withJSONObject: metadata)
        let metadataStr = jsonData?.base64EncodedString() ?? ""
        
        let initMessage = "🔐 Channel \(channel) initialized | Protected channel created by \(nickname) | Metadata: \(metadataStr)"
        meshService.sendEncryptedChannelMessage(initMessage, mentions: [], channel: channel, channelKey: key)
        
    }
    
    func removeChannelPassword(for channel: String) {
        // Only channel creator can remove password
        guard channelCreators[channel] == meshService.myPeerID else {
            return
        }
        
        channelKeys.removeValue(forKey: channel)
        channelPasswords.removeValue(forKey: channel)
        channelKeyCommitments.removeValue(forKey: channel)
        passwordProtectedChannels.remove(channel)
        // Delete password from Keychain
        _ = KeychainManager.shared.deleteChannelPassword(for: channel)
        
        // Save channel data
        saveChannelData()
        
        // Announce that this channel is no longer password protected
        meshService.announcePasswordProtectedChannel(channel, isProtected: false, creatorID: meshService.myPeerID)
        
    }
    
    // Transfer channel ownership to another user
    func transferChannelOwnership(to nickname: String) {
        guard let currentChannel = currentChannel else {
            let msg = BitchatMessage(
                sender: "system",
                content: "you must be in a channel to transfer ownership.",
                timestamp: Date(),
                isRelay: false
            )
            messages.append(msg)
            return
        }
        
        // Check if current user is the owner
        guard channelCreators[currentChannel] == meshService.myPeerID else {
            let msg = BitchatMessage(
                sender: "system",
                content: "only the channel owner can transfer ownership.",
                timestamp: Date(),
                isRelay: false
            )
            messages.append(msg)
            return
        }
        
        // Remove @ prefix if present
        let targetNick = nickname.hasPrefix("@") ? String(nickname.dropFirst()) : nickname
        
        // Find peer ID for the nickname
        guard let targetPeerID = getPeerIDForNickname(targetNick) else {
            let msg = BitchatMessage(
                sender: "system",
                content: "user \(targetNick) not found. they must be online to receive ownership.",
                timestamp: Date(),
                isRelay: false
            )
            messages.append(msg)
            return
        }
        
        // Update ownership
        channelCreators[currentChannel] = targetPeerID
        saveChannelData()
        
        // Announce the ownership transfer
        if passwordProtectedChannels.contains(currentChannel) {
            let commitment = channelKeyCommitments[currentChannel]
            meshService.announcePasswordProtectedChannel(currentChannel, creatorID: targetPeerID, keyCommitment: commitment)
        }
        
        // Send notification message
        let transferMsg = BitchatMessage(
            sender: "system",
            content: "channel ownership transferred from \(self.nickname) to \(targetNick).",
            timestamp: Date(),
            isRelay: false,
            channel: currentChannel
        )
        messages.append(transferMsg)
        
        // Send encrypted notification if channel is protected
        if let channelKey = channelKeys[currentChannel] {
            let notifyMsg = "🔑 Channel ownership transferred to \(targetNick) by \(self.nickname)"
            meshService.sendEncryptedChannelMessage(notifyMsg, mentions: [targetNick], channel: currentChannel, channelKey: channelKey)
        } else {
            meshService.sendMessage(transferMsg.content, mentions: [targetNick])
        }
        
    }
    
    // Change password for current channel
    func changeChannelPassword(to newPassword: String) {
        guard let currentChannel = currentChannel else {
            let msg = BitchatMessage(
                sender: "system",
                content: "you must be in a channel to change its password.",
                timestamp: Date(),
                isRelay: false
            )
            messages.append(msg)
            return
        }
        
        // Check if current user is the owner
        guard channelCreators[currentChannel] == meshService.myPeerID else {
            let msg = BitchatMessage(
                sender: "system",
                content: "only the channel owner can change the password.",
                timestamp: Date(),
                isRelay: false
            )
            messages.append(msg)
            return
        }
        
        // Check if channel is currently password protected
        guard passwordProtectedChannels.contains(currentChannel) else {
            let msg = BitchatMessage(
                sender: "system",
                content: "channel is not password protected. use the lock button to set a password.",
                timestamp: Date(),
                isRelay: false
            )
            messages.append(msg)
            return
        }
        
        // Store old key for re-encryption
        let oldKey = channelKeys[currentChannel]
        
        // Derive new encryption key from new password
        let newKey = deriveChannelKey(from: newPassword, channelName: currentChannel)
        channelKeys[currentChannel] = newKey
        channelPasswords[currentChannel] = newPassword
        // Update password in Keychain
        _ = KeychainManager.shared.saveChannelPassword(newPassword, for: currentChannel)
        
        // Compute new key commitment
        let newCommitment = computeKeyCommitment(for: newKey)
        channelKeyCommitments[currentChannel] = newCommitment
        
        // Save channel data
        saveChannelData()
        
        // Send password change notification with old key
        if let oldKey = oldKey {
            let changeNotice = "🔐 Password changed by channel owner. Please update your password."
            meshService.sendEncryptedChannelMessage(changeNotice, mentions: [], channel: currentChannel, channelKey: oldKey)
        }
        
        // Send new initialization message with new key
        let timestamp = ISO8601DateFormatter().string(from: Date())
        let metadata = [
            "type": "password_change",
            "channel": currentChannel,
            "changer": nickname,
            "changerID": meshService.myPeerID,
            "timestamp": timestamp,
            "version": "1.0"
        ]
        let jsonData = try? JSONSerialization.data(withJSONObject: metadata)
        let metadataStr = jsonData?.base64EncodedString() ?? ""
        
        let initMessage = "🔑 Password changed | Channel \(currentChannel) password updated by \(nickname) | Metadata: \(metadataStr)"
        meshService.sendEncryptedChannelMessage(initMessage, mentions: [], channel: currentChannel, channelKey: newKey)
        
        // Announce the new commitment
        meshService.announcePasswordProtectedChannel(currentChannel, creatorID: meshService.myPeerID, keyCommitment: newCommitment)
        
        // Add local success message
        let successMsg = BitchatMessage(
            sender: "system",
            content: "password changed successfully. other users will need to re-enter the new password.",
            timestamp: Date(),
            isRelay: false
        )
        messages.append(successMsg)
        
    }
    
    // Compute SHA256 hash of the derived key for public verification
    private func computeKeyCommitment(for key: SymmetricKey) -> String {
        let keyData = key.withUnsafeBytes { Data($0) }
        let hash = SHA256.hash(data: keyData)
        return hash.compactMap { String(format: "%02x", $0) }.joined()
    }
    
    private func deriveChannelKey(from password: String, channelName: String) -> SymmetricKey {
        // Use PBKDF2 to derive a key from the password
        let salt = channelName.data(using: .utf8)!  // Use channel name as salt for consistency
        let keyData = pbkdf2(password: password, salt: salt, iterations: 100000, keyLength: 32)
        return SymmetricKey(data: keyData)
    }
    
    private func pbkdf2(password: String, salt: Data, iterations: Int, keyLength: Int) -> Data {
        var derivedKey = Data(count: keyLength)
        let passwordData = password.data(using: .utf8)!
        
        _ = derivedKey.withUnsafeMutableBytes { derivedKeyBytes in
            salt.withUnsafeBytes { saltBytes in
                passwordData.withUnsafeBytes { passwordBytes in
                    CCKeyDerivationPBKDF(
                        CCPBKDFAlgorithm(kCCPBKDF2),
                        passwordBytes.baseAddress, passwordData.count,
                        saltBytes.baseAddress, salt.count,
                        CCPseudoRandomAlgorithm(kCCPRFHmacAlgSHA256),
                        UInt32(iterations),
                        derivedKeyBytes.baseAddress, keyLength
                    )
                }
            }
        }
        
        return derivedKey
    }
    
    func switchToChannel(_ channel: String?) {
        // Check if channel needs password
        if let channel = channel, passwordProtectedChannels.contains(channel) && channelKeys[channel] == nil {
            // Need password, show prompt instead
            passwordPromptChannel = channel
            showPasswordPrompt = true
            return
        }
        
        currentChannel = channel
        selectedPrivateChatPeer = nil  // Exit private chat
        
        // Clear unread count for this channel
        if let channel = channel {
            unreadChannelMessages[channel] = 0
        }
    }
    
    func getChannelMessages(_ channel: String) -> [BitchatMessage] {
        return channelMessages[channel] ?? []
    }
    
    func parseChannels(from content: String) -> Set<String> {
        let pattern = "#([a-zA-Z0-9_]+)"
        let regex = try? NSRegularExpression(pattern: pattern, options: [])
        let matches = regex?.matches(in: content, options: [], range: NSRange(location: 0, length: content.count)) ?? []
        
        var channels = Set<String>()
        for match in matches {
            if let range = Range(match.range(at: 0), in: content) {
                let channel = String(content[range])
                channels.insert(channel)
            }
        }
        
        return channels
    }
    
    func toggleFavorite(peerID: String) {
        // Use public key fingerprints for persistent favorites
        guard let fingerprint = peerIDToPublicKeyFingerprint[peerID] else {
            // print("[FAVORITES] No public key fingerprint for peer \(peerID)")
            return
        }
        
        if favoritePeers.contains(fingerprint) {
            favoritePeers.remove(fingerprint)
        } else {
            favoritePeers.insert(fingerprint)
        }
        saveFavorites()
        
        // print("[FAVORITES] Toggled favorite for fingerprint: \(fingerprint)")
    }
    
    func isFavorite(peerID: String) -> Bool {
        guard let fingerprint = peerIDToPublicKeyFingerprint[peerID] else {
            return false
        }
        return favoritePeers.contains(fingerprint)
    }
    
    // Called when we receive a peer's public key
    func registerPeerPublicKey(peerID: String, publicKeyData: Data) {
        // Create a fingerprint from the public key
        let fingerprint = SHA256.hash(data: publicKeyData)
            .compactMap { String(format: "%02x", $0) }
            .joined()
            .prefix(16)  // Use first 16 chars for brevity
            .lowercased()
        
        let fingerprintStr = String(fingerprint)
        
        // Only register if not already registered
        if peerIDToPublicKeyFingerprint[peerID] != fingerprintStr {
            peerIDToPublicKeyFingerprint[peerID] = fingerprintStr
            // print("[FAVORITES] Registered fingerprint \(fingerprint) for peer \(peerID)")
        }
    }
    
    private func isPeerBlocked(_ peerID: String) -> Bool {
        // Check if we have the public key fingerprint for this peer
        if let fingerprint = peerIDToPublicKeyFingerprint[peerID] {
            return blockedUsers.contains(fingerprint)
        }
        
        // Try to get public key from mesh service
        if let publicKeyData = meshService.getPeerPublicKey(peerID) {
            let fingerprint = SHA256.hash(data: publicKeyData)
                .compactMap { String(format: "%02x", $0) }
                .joined()
                .prefix(16)
                .lowercased()
            return blockedUsers.contains(String(fingerprint))
        }
        
        return false
    }
    
    func sendMessage(_ content: String) {
        guard !content.isEmpty else { return }
        
        // Check for commands
        if content.hasPrefix("/") {
            handleCommand(content)
            return
        }
        
        if let selectedPeer = selectedPrivateChatPeer {
            // Send as private message
            sendPrivateMessage(content, to: selectedPeer)
        } else {
            // Parse mentions and channels from the content
            let mentions = parseMentions(from: content)
            let channels = parseChannels(from: content)
            
            // Auto-join any channels mentioned in the message
            for channel in channels {
                if !joinedChannels.contains(channel) {
                    let _ = joinChannel(channel)
                }
            }
            
            // Determine which channel this message belongs to
            let messageChannel = currentChannel  // Use current channel if we're in one
            
            // Add message to local display
            let message = BitchatMessage(
                sender: nickname,
                content: content,
                timestamp: Date(),
                isRelay: false,
                originalSender: nil,
                isPrivate: false,
                recipientNickname: nil,
                senderPeerID: meshService.myPeerID,
                mentions: mentions.isEmpty ? nil : mentions,
                channel: messageChannel
            )
            
            if let channel = messageChannel {
                // Add to channel messages
                if channelMessages[channel] == nil {
                    channelMessages[channel] = []
                }
                channelMessages[channel]?.append(message)
                
                // Save message if channel has retention enabled
                if retentionEnabledChannels.contains(channel) {
                    MessageRetentionService.shared.saveMessage(message, forChannel: channel)
                }
                
                // Track ourselves as a channel member
                if channelMembers[channel] == nil {
                    channelMembers[channel] = Set()
                }
                channelMembers[channel]?.insert(meshService.myPeerID)
            } else {
                // Add to main messages
                messages.append(message)
            }
            
            // Only auto-join channels if we're sending TO that channel
            if let messageChannel = messageChannel {
                if !joinedChannels.contains(messageChannel) {
                    let _ = joinChannel(messageChannel)
                }
            }
            
            // Check if channel is password protected and encrypt if needed
            if let channel = messageChannel, channelKeys[channel] != nil {
                // Send encrypted channel message
                meshService.sendEncryptedChannelMessage(content, mentions: mentions, channel: channel, channelKey: channelKeys[channel]!)
            } else {
                // Send via mesh with mentions and channel (unencrypted)
                meshService.sendMessage(content, mentions: mentions, channel: messageChannel)
            }
        }
    }
    
    func sendPrivateMessage(_ content: String, to peerID: String) {
        guard !content.isEmpty else { return }
        guard let recipientNickname = meshService.getPeerNicknames()[peerID] else { return }
        
        // Check if the recipient is blocked
        if isPeerBlocked(peerID) {
            let systemMessage = BitchatMessage(
                sender: "system",
                content: "cannot send message to \(recipientNickname): user is blocked.",
                timestamp: Date(),
                isRelay: false
            )
            messages.append(systemMessage)
            return
        }
        
        // IMPORTANT: When sending a message, it means we're viewing this chat
        // Send read receipts for any delivered messages from this peer
        markPrivateMessagesAsRead(from: peerID)
        
        // Create the message locally
        let message = BitchatMessage(
            sender: nickname,
            content: content,
            timestamp: Date(),
            isRelay: false,
            originalSender: nil,
            isPrivate: true,
            recipientNickname: recipientNickname,
            senderPeerID: meshService.myPeerID,
            deliveryStatus: .sending
        )
        
        // Add to our private chat history
        if privateChats[peerID] == nil {
            privateChats[peerID] = []
        }
        privateChats[peerID]?.append(message)
        
        // Track the message for delivery confirmation
        let isFavorite = isFavorite(peerID: peerID)
        DeliveryTracker.shared.trackMessage(message, recipientID: peerID, recipientNickname: recipientNickname, isFavorite: isFavorite)
        
        // Send via mesh with the same message ID
        meshService.sendPrivateMessage(content, to: peerID, recipientNickname: recipientNickname, messageID: message.id)
    }
    
    func startPrivateChat(with peerID: String) {
        let peerNickname = meshService.getPeerNicknames()[peerID] ?? "unknown"
        
        // Check if the peer is blocked
        if isPeerBlocked(peerID) {
            let systemMessage = BitchatMessage(
                sender: "system",
                content: "cannot start chat with \(peerNickname): user is blocked.",
                timestamp: Date(),
                isRelay: false
            )
            messages.append(systemMessage)
            return
        }
        
        selectedPrivateChatPeer = peerID
        unreadPrivateMessages.remove(peerID)
        
        // Check if we need to migrate messages from an old peer ID
        // This happens when peer IDs change between sessions
        if privateChats[peerID] == nil || privateChats[peerID]?.isEmpty == true {
            
            // Look for messages from this nickname under other peer IDs
            var migratedMessages: [BitchatMessage] = []
            var oldPeerIDsToRemove: [String] = []
            
            for (oldPeerID, messages) in privateChats {
                if oldPeerID != peerID {
                    // Check if any messages in this chat are from the peer's nickname
                    // Check if this chat contains messages with this peer
                    let messagesWithPeer = messages.filter { msg in
                        // Message is FROM the peer to us
                        (msg.sender == peerNickname && msg.sender != nickname) ||
                        // OR message is FROM us TO the peer
                        (msg.sender == nickname && (msg.recipientNickname == peerNickname || 
                         // Also check if this was a private message in a chat that only has us and one other person
                         (msg.isPrivate && messages.allSatisfy { m in 
                             m.sender == nickname || m.sender == peerNickname 
                         })))
                    }
                    
                    if !messagesWithPeer.isEmpty {
                        
                        // Check if ALL messages in this chat are between us and this peer
                        let allMessagesAreWithPeer = messages.allSatisfy { msg in
                            (msg.sender == peerNickname || msg.sender == nickname) &&
                            (msg.recipientNickname == nil || msg.recipientNickname == peerNickname || msg.recipientNickname == nickname)
                        }
                        
                        if allMessagesAreWithPeer {
                            // This entire chat history belongs to this peer, migrate it all
                            migratedMessages.append(contentsOf: messages)
                            oldPeerIDsToRemove.append(oldPeerID)
                        }
                    }
                }
            }
            
            // Remove old peer ID entries that were fully migrated
            for oldPeerID in oldPeerIDsToRemove {
                privateChats.removeValue(forKey: oldPeerID)
                unreadPrivateMessages.remove(oldPeerID)
            }
            
            // Initialize chat history with migrated messages if any
            if !migratedMessages.isEmpty {
                privateChats[peerID] = migratedMessages.sorted { $0.timestamp < $1.timestamp }
            } else {
                privateChats[peerID] = []
            }
        }
        
        _ = privateChats[peerID] ?? []
        
        // Send read receipts for unread messages from this peer
        // Add a small delay to ensure UI has updated
        DispatchQueue.main.asyncAfter(deadline: .now() + 0.2) { [weak self] in
            self?.markPrivateMessagesAsRead(from: peerID)
        }
        
        // Also try immediately in case messages are already there
        markPrivateMessagesAsRead(from: peerID)
    }
    
    func endPrivateChat() {
        selectedPrivateChatPeer = nil
    }
    
    @objc private func appDidBecomeActive() {
        // When app becomes active, send read receipts for visible private chat
        if let peerID = selectedPrivateChatPeer {
            // Try immediately
            self.markPrivateMessagesAsRead(from: peerID)
            // And again with a delay
            DispatchQueue.main.asyncAfter(deadline: .now() + 0.2) {
                self.markPrivateMessagesAsRead(from: peerID)
            }
        }
    }
    
    @objc private func userDidTakeScreenshot() {
        // Send screenshot notification based on current context
        let screenshotMessage = "* \(nickname) took a screenshot *"
        
        if let peerID = selectedPrivateChatPeer {
            // In private chat - send to the other person
            if let peerNickname = meshService.getPeerNicknames()[peerID] {
                // Send the message directly without going through sendPrivateMessage to avoid local echo
                meshService.sendPrivateMessage(screenshotMessage, to: peerID, recipientNickname: peerNickname)
            }
            
            // Show local notification immediately as system message
            let localNotification = BitchatMessage(
                sender: "system",
                content: "you took a screenshot",
                timestamp: Date(),
                isRelay: false,
                originalSender: nil,
                isPrivate: true,
                recipientNickname: meshService.getPeerNicknames()[peerID],
                senderPeerID: meshService.myPeerID
            )
            if privateChats[peerID] == nil {
                privateChats[peerID] = []
            }
            privateChats[peerID]?.append(localNotification)
            
        } else if let channel = currentChannel {
            // In a channel - send to channel
            // Check if channel is password protected and encrypt if needed
            if let channelKey = channelKeys[channel] {
                meshService.sendEncryptedChannelMessage(screenshotMessage, mentions: [], channel: channel, channelKey: channelKey)
            } else {
                meshService.sendMessage(screenshotMessage, mentions: [], channel: channel)
            }
            
            // Show local notification immediately as system message
            let localNotification = BitchatMessage(
                sender: "system",
                content: "you took a screenshot",
                timestamp: Date(),
                isRelay: false,
                originalSender: nil,
                isPrivate: false,
                channel: channel
            )
            if channelMessages[channel] == nil {
                channelMessages[channel] = []
            }
            channelMessages[channel]?.append(localNotification)
            
        } else {
            // In public chat - send to everyone
            meshService.sendMessage(screenshotMessage, mentions: [], channel: nil)
            
            // Show local notification immediately as system message
            let localNotification = BitchatMessage(
                sender: "system",
                content: "you took a screenshot",
                timestamp: Date(),
                isRelay: false
            )
            messages.append(localNotification)
        }
    }
    
    func markPrivateMessagesAsRead(from peerID: String) {
        // Get the nickname for this peer
        let peerNickname = meshService.getPeerNicknames()[peerID] ?? ""
        
        // First ensure we have the latest messages (in case of migration)
        if let messages = privateChats[peerID], !messages.isEmpty {
        } else {
            
            // Look through ALL private chats to find messages from this nickname
            for (_, chatMessages) in privateChats {
                let relevantMessages = chatMessages.filter { msg in
                    msg.sender == peerNickname && msg.sender != nickname
                }
                if !relevantMessages.isEmpty {
                }
            }
        }
        
        guard let messages = privateChats[peerID], !messages.isEmpty else { 
            return 
        }
        
        
        // Find messages from the peer that haven't been read yet
        var readReceiptsSent = 0
        for (_, message) in messages.enumerated() {
            // Only send read receipts for messages from the other peer (not our own)
            // Check multiple conditions to ensure we catch all messages from the peer
            let isOurMessage = message.sender == nickname
            let isFromPeerByNickname = !peerNickname.isEmpty && message.sender == peerNickname
            let isFromPeerByID = message.senderPeerID == peerID
            let isPrivateToUs = message.isPrivate && message.recipientNickname == nickname
            
            // This is a message FROM the peer if it's not from us AND (matches nickname OR peer ID OR is private to us)
            let isFromPeer = !isOurMessage && (isFromPeerByNickname || isFromPeerByID || isPrivateToUs)
            
            
            if isFromPeer {
                if let status = message.deliveryStatus {
                    switch status {
                    case .sent, .delivered:
                        // Create and send read receipt for sent or delivered messages
                        // Send to the CURRENT peer ID, not the old senderPeerID which may have changed
                        let receipt = ReadReceipt(
                            originalMessageID: message.id,
                            readerID: meshService.myPeerID,
                            readerNickname: nickname
                        )
                        meshService.sendReadReceipt(receipt, to: peerID)
                        readReceiptsSent += 1
                    case .read:
                        // Already read, no need to send another receipt
                        break
                    default:
                        // Message not yet delivered, can't mark as read
                        break
                    }
                } else {
                    // No delivery status - this might be an older message
                    // Send read receipt anyway for backwards compatibility
                    let receipt = ReadReceipt(
                        originalMessageID: message.id,
                        readerID: meshService.myPeerID,
                        readerNickname: nickname
                    )
                    meshService.sendReadReceipt(receipt, to: peerID)
                    readReceiptsSent += 1
                }
            } else {
            }
        }
        
    }
    
    func getPrivateChatMessages(for peerID: String) -> [BitchatMessage] {
        let messages = privateChats[peerID] ?? []
        return messages
    }
    
    func getPeerIDForNickname(_ nickname: String) -> String? {
        let nicknames = meshService.getPeerNicknames()
        return nicknames.first(where: { $0.value == nickname })?.key
    }
    
    // PANIC: Emergency data clearing for activist safety
    func panicClearAllData() {
        // Clear all messages
        messages.removeAll()
        privateChats.removeAll()
        unreadPrivateMessages.removeAll()
        
        // Clear all channel data
        joinedChannels.removeAll()
        currentChannel = nil
        channelMessages.removeAll()
        unreadChannelMessages.removeAll()
        channelMembers.removeAll()
        channelPasswords.removeAll()
        channelKeys.removeAll()
        passwordProtectedChannels.removeAll()
        channelCreators.removeAll()
        channelKeyCommitments.removeAll()
        showPasswordPrompt = false
        passwordPromptChannel = nil
        
        // Clear all keychain passwords
        _ = KeychainManager.shared.deleteAllPasswords()
        
        // Clear all retained messages
        MessageRetentionService.shared.deleteAllStoredMessages()
        savedChannels.removeAll()
        retentionEnabledChannels.removeAll()
        
        // Clear message retry queue
        MessageRetryService.shared.clearRetryQueue()
        
        // Clear persisted channel data from UserDefaults
        userDefaults.removeObject(forKey: joinedChannelsKey)
        userDefaults.removeObject(forKey: passwordProtectedChannelsKey)
        userDefaults.removeObject(forKey: channelCreatorsKey)
        userDefaults.removeObject(forKey: channelKeyCommitmentsKey)
        userDefaults.removeObject(forKey: retentionEnabledChannelsKey)
        
        // Reset nickname to anonymous
        nickname = "anon\(Int.random(in: 1000...9999))"
        saveNickname()
        
        // Clear favorites
        favoritePeers.removeAll()
        peerIDToPublicKeyFingerprint.removeAll()
        saveFavorites()
        
        // Clear autocomplete state
        autocompleteSuggestions.removeAll()
        showAutocomplete = false
        autocompleteRange = nil
        selectedAutocompleteIndex = 0
        
        // Clear selected private chat
        selectedPrivateChatPeer = nil
        
        // Disconnect from all peers
        meshService.emergencyDisconnectAll()
        
        // Force immediate UserDefaults synchronization
        userDefaults.synchronize()
    }
    
    
    
    func formatTimestamp(_ date: Date) -> String {
        let formatter = DateFormatter()
        formatter.dateFormat = "HH:mm:ss"
        return formatter.string(from: date)
    }
    
    func getRSSIColor(rssi: Int, colorScheme: ColorScheme) -> Color {
        let isDark = colorScheme == .dark
        // RSSI typically ranges from -30 (excellent) to -90 (poor)
        // We'll map this to colors from green (strong) to red (weak)
        
        if rssi >= -50 {
            // Excellent signal: bright green
            return isDark ? Color(red: 0.0, green: 1.0, blue: 0.0) : Color(red: 0.0, green: 0.7, blue: 0.0)
        } else if rssi >= -60 {
            // Good signal: green-yellow
            return isDark ? Color(red: 0.5, green: 1.0, blue: 0.0) : Color(red: 0.3, green: 0.7, blue: 0.0)
        } else if rssi >= -70 {
            // Fair signal: yellow
            return isDark ? Color(red: 1.0, green: 1.0, blue: 0.0) : Color(red: 0.7, green: 0.7, blue: 0.0)
        } else if rssi >= -80 {
            // Weak signal: orange
            return isDark ? Color(red: 1.0, green: 0.6, blue: 0.0) : Color(red: 0.8, green: 0.4, blue: 0.0)
        } else {
            // Poor signal: red
            return isDark ? Color(red: 1.0, green: 0.2, blue: 0.2) : Color(red: 0.8, green: 0.0, blue: 0.0)
        }
    }
    
    func updateAutocomplete(for text: String, cursorPosition: Int) {
        // Find @ symbol before cursor
        let beforeCursor = String(text.prefix(cursorPosition))
        
        // Look for @ pattern
        let pattern = "@([a-zA-Z0-9_]*)$"
        guard let regex = try? NSRegularExpression(pattern: pattern, options: []),
              let match = regex.firstMatch(in: beforeCursor, options: [], range: NSRange(location: 0, length: beforeCursor.count)) else {
            showAutocomplete = false
            autocompleteSuggestions = []
            autocompleteRange = nil
            return
        }
        
        // Extract the partial nickname
        let partialRange = match.range(at: 1)
        guard let range = Range(partialRange, in: beforeCursor) else {
            showAutocomplete = false
            autocompleteSuggestions = []
            autocompleteRange = nil
            return
        }
        
        let partial = String(beforeCursor[range]).lowercased()
        
        // Get all available nicknames (excluding self)
        let peerNicknames = meshService.getPeerNicknames()
        let allNicknames = Array(peerNicknames.values)
        
        // Filter suggestions
        let suggestions = allNicknames.filter { nick in
            nick.lowercased().hasPrefix(partial)
        }.sorted()
        
        if !suggestions.isEmpty {
            autocompleteSuggestions = suggestions
            showAutocomplete = true
            autocompleteRange = match.range(at: 0) // Store full @mention range
            selectedAutocompleteIndex = 0
        } else {
            showAutocomplete = false
            autocompleteSuggestions = []
            autocompleteRange = nil
            selectedAutocompleteIndex = 0
        }
    }
    
    func completeNickname(_ nickname: String, in text: inout String) -> Int {
        guard let range = autocompleteRange else { return text.count }
        
        // Replace the @partial with @nickname
        let nsText = text as NSString
        let newText = nsText.replacingCharacters(in: range, with: "@\(nickname) ")
        text = newText
        
        // Hide autocomplete
        showAutocomplete = false
        autocompleteSuggestions = []
        autocompleteRange = nil
        selectedAutocompleteIndex = 0
        
        // Return new cursor position (after the space)
        return range.location + nickname.count + 2
    }
    
    func getSenderColor(for message: BitchatMessage, colorScheme: ColorScheme) -> Color {
        let isDark = colorScheme == .dark
        let primaryColor = isDark ? Color.green : Color(red: 0, green: 0.5, blue: 0)
        
        if message.sender == nickname {
            return primaryColor
        } else if let peerID = message.senderPeerID ?? getPeerIDForNickname(message.sender),
                  let rssi = meshService.getPeerRSSI()[peerID] {
            return getRSSIColor(rssi: rssi.intValue, colorScheme: colorScheme)
        } else {
            return primaryColor.opacity(0.9)
        }
    }
    
    
    func formatMessageContent(_ message: BitchatMessage, colorScheme: ColorScheme) -> AttributedString {
        let isDark = colorScheme == .dark
        let contentText = message.content
        var processedContent = AttributedString()
        
        // Regular expressions for mentions and hashtags
        let mentionPattern = "@([a-zA-Z0-9_]+)"
        let hashtagPattern = "#([a-zA-Z0-9_]+)"
        
        let mentionRegex = try? NSRegularExpression(pattern: mentionPattern, options: [])
        let hashtagRegex = try? NSRegularExpression(pattern: hashtagPattern, options: [])
        
        let mentionMatches = mentionRegex?.matches(in: contentText, options: [], range: NSRange(location: 0, length: contentText.count)) ?? []
        let hashtagMatches = hashtagRegex?.matches(in: contentText, options: [], range: NSRange(location: 0, length: contentText.count)) ?? []
        
        // Combine and sort all matches
        var allMatches: [(range: NSRange, type: String)] = []
        for match in mentionMatches {
            allMatches.append((match.range(at: 0), "mention"))
        }
        for match in hashtagMatches {
            allMatches.append((match.range(at: 0), "hashtag"))
        }
        allMatches.sort { $0.range.location < $1.range.location }
        
        var lastEndIndex = contentText.startIndex
        
        for (matchRange, matchType) in allMatches {
            // Add text before the match
            if let range = Range(matchRange, in: contentText) {
                let beforeText = String(contentText[lastEndIndex..<range.lowerBound])
                if !beforeText.isEmpty {
                    var normalStyle = AttributeContainer()
                    normalStyle.font = .system(size: 14, design: .monospaced)
                    normalStyle.foregroundColor = isDark ? Color.white : Color.black
                    processedContent.append(AttributedString(beforeText).mergingAttributes(normalStyle))
                }
                
                // Add the match with appropriate styling
                let matchText = String(contentText[range])
                var matchStyle = AttributeContainer()
                matchStyle.font = .system(size: 14, weight: .semibold, design: .monospaced)
                
                if matchType == "mention" {
                    matchStyle.foregroundColor = Color.orange
                } else {
                    // Hashtag
                    matchStyle.foregroundColor = Color.blue
                    matchStyle.underlineStyle = .single
                }
                
                processedContent.append(AttributedString(matchText).mergingAttributes(matchStyle))
                
                lastEndIndex = range.upperBound
            }
        }
        
        // Add any remaining text
        if lastEndIndex < contentText.endIndex {
            let remainingText = String(contentText[lastEndIndex...])
            var normalStyle = AttributeContainer()
            normalStyle.font = .system(size: 14, design: .monospaced)
            normalStyle.foregroundColor = isDark ? Color.white : Color.black
            processedContent.append(AttributedString(remainingText).mergingAttributes(normalStyle))
        }
        
        return processedContent
    }
    
    func formatMessageAsText(_ message: BitchatMessage, colorScheme: ColorScheme) -> AttributedString {
        var result = AttributedString()
        
        let isDark = colorScheme == .dark
        let primaryColor = isDark ? Color.green : Color(red: 0, green: 0.5, blue: 0)
        let secondaryColor = primaryColor.opacity(0.7)
        
        // Timestamp
        let timestamp = AttributedString("[\(formatTimestamp(message.timestamp))] ")
        var timestampStyle = AttributeContainer()
        timestampStyle.foregroundColor = message.sender == "system" ? Color.gray : secondaryColor
        timestampStyle.font = .system(size: 12, design: .monospaced)
        result.append(timestamp.mergingAttributes(timestampStyle))
        
        if message.sender != "system" {
            // Sender
            let sender = AttributedString("<@\(message.sender)> ")
            var senderStyle = AttributeContainer()
            
            // Get sender color
            let senderColor: Color
            if message.sender == nickname {
                senderColor = primaryColor
            } else if let peerID = message.senderPeerID ?? getPeerIDForNickname(message.sender),
                      let rssi = meshService.getPeerRSSI()[peerID] {
                senderColor = getRSSIColor(rssi: rssi.intValue, colorScheme: colorScheme)
            } else {
                senderColor = primaryColor.opacity(0.9)
            }
            
            senderStyle.foregroundColor = senderColor
            senderStyle.font = .system(size: 14, weight: .medium, design: .monospaced)
            result.append(sender.mergingAttributes(senderStyle))
            
            // Process content with hashtags and mentions
            let content = message.content
            let hashtagPattern = "#([a-zA-Z0-9_]+)"
            let mentionPattern = "@([a-zA-Z0-9_]+)"
            
            let hashtagRegex = try? NSRegularExpression(pattern: hashtagPattern, options: [])
            let mentionRegex = try? NSRegularExpression(pattern: mentionPattern, options: [])
            
            let hashtagMatches = hashtagRegex?.matches(in: content, options: [], range: NSRange(location: 0, length: content.count)) ?? []
            let mentionMatches = mentionRegex?.matches(in: content, options: [], range: NSRange(location: 0, length: content.count)) ?? []
            
            // Combine and sort matches
            var allMatches: [(range: NSRange, type: String)] = []
            for match in hashtagMatches {
                allMatches.append((match.range(at: 0), "hashtag"))
            }
            for match in mentionMatches {
                allMatches.append((match.range(at: 0), "mention"))
            }
            allMatches.sort { $0.range.location < $1.range.location }
            
            // Build content with styling
            var lastEnd = content.startIndex
            let isMentioned = message.mentions?.contains(nickname) ?? false
            
            for (range, type) in allMatches {
                // Add text before match
                if let nsRange = Range(range, in: content) {
                    let beforeText = String(content[lastEnd..<nsRange.lowerBound])
                    if !beforeText.isEmpty {
                        var beforeStyle = AttributeContainer()
                        beforeStyle.foregroundColor = primaryColor
                        beforeStyle.font = .system(size: 14, design: .monospaced)
                        if isMentioned {
                            beforeStyle.font = beforeStyle.font?.bold()
                        }
                        result.append(AttributedString(beforeText).mergingAttributes(beforeStyle))
                    }
                    
                    // Add styled match
                    let matchText = String(content[nsRange])
                    var matchStyle = AttributeContainer()
                    matchStyle.font = .system(size: 14, weight: .semibold, design: .monospaced)
                    
                    if type == "hashtag" {
                        matchStyle.foregroundColor = Color.blue
                        matchStyle.underlineStyle = .single
                    } else if type == "mention" {
                        matchStyle.foregroundColor = Color.orange
                    }
                    
                    result.append(AttributedString(matchText).mergingAttributes(matchStyle))
                    lastEnd = nsRange.upperBound
                }
            }
            
            // Add remaining text
            if lastEnd < content.endIndex {
                let remainingText = String(content[lastEnd...])
                var remainingStyle = AttributeContainer()
                remainingStyle.foregroundColor = primaryColor
                remainingStyle.font = .system(size: 14, design: .monospaced)
                if isMentioned {
                    remainingStyle.font = remainingStyle.font?.bold()
                }
                result.append(AttributedString(remainingText).mergingAttributes(remainingStyle))
            }
        } else {
            // System message
            let content = AttributedString("* \(message.content) *")
            var contentStyle = AttributeContainer()
            // Check for welcome message
            if message.content.contains("get people around you to download bitchat") {
                contentStyle.foregroundColor = Color.blue
            } else {
                contentStyle.foregroundColor = Color.gray
            }
            contentStyle.font = .system(size: 12, design: .monospaced).italic()
            result.append(content.mergingAttributes(contentStyle))
        }
        
        return result
    }
    
    func formatMessage(_ message: BitchatMessage, colorScheme: ColorScheme) -> AttributedString {
        var result = AttributedString()
        
        let isDark = colorScheme == .dark
        let primaryColor = isDark ? Color.green : Color(red: 0, green: 0.5, blue: 0)
        let secondaryColor = primaryColor.opacity(0.7)
        
        let timestamp = AttributedString("[\(formatTimestamp(message.timestamp))] ")
        var timestampStyle = AttributeContainer()
        timestampStyle.foregroundColor = message.sender == "system" ? Color.gray : secondaryColor
        timestampStyle.font = .system(size: 12, design: .monospaced)
        result.append(timestamp.mergingAttributes(timestampStyle))
        
        if message.sender == "system" {
            let content = AttributedString("* \(message.content) *")
            var contentStyle = AttributeContainer()
            contentStyle.foregroundColor = Color.gray
            contentStyle.font = .system(size: 12, design: .monospaced).italic()
            result.append(content.mergingAttributes(contentStyle))
        } else {
            let sender = AttributedString("<\(message.sender)> ")
            var senderStyle = AttributeContainer()
            
            // Get RSSI-based color
            let senderColor: Color
            if message.sender == nickname {
                senderColor = primaryColor
            } else if let peerID = message.senderPeerID ?? getPeerIDForNickname(message.sender),
                      let rssi = meshService.getPeerRSSI()[peerID] {
                senderColor = getRSSIColor(rssi: rssi.intValue, colorScheme: colorScheme)
            } else {
                senderColor = primaryColor.opacity(0.9)
            }
            
            senderStyle.foregroundColor = senderColor
            senderStyle.font = .system(size: 12, weight: .medium, design: .monospaced)
            result.append(sender.mergingAttributes(senderStyle))
            
            
            // Process content to highlight mentions
            let contentText = message.content
            var processedContent = AttributedString()
            
            // Regular expression to find @mentions
            let pattern = "@([a-zA-Z0-9_]+)"
            let regex = try? NSRegularExpression(pattern: pattern, options: [])
            let matches = regex?.matches(in: contentText, options: [], range: NSRange(location: 0, length: contentText.count)) ?? []
            
            var lastEndIndex = contentText.startIndex
            
            for match in matches {
                // Add text before the mention
                if let range = Range(match.range(at: 0), in: contentText) {
                    let beforeText = String(contentText[lastEndIndex..<range.lowerBound])
                    if !beforeText.isEmpty {
                        var normalStyle = AttributeContainer()
                        normalStyle.font = .system(size: 14, design: .monospaced)
                        normalStyle.foregroundColor = isDark ? Color.white : Color.black
                        processedContent.append(AttributedString(beforeText).mergingAttributes(normalStyle))
                    }
                    
                    // Add the mention with highlight
                    let mentionText = String(contentText[range])
                    var mentionStyle = AttributeContainer()
                    mentionStyle.font = .system(size: 14, weight: .semibold, design: .monospaced)
                    mentionStyle.foregroundColor = Color.orange
                    processedContent.append(AttributedString(mentionText).mergingAttributes(mentionStyle))
                    
                    lastEndIndex = range.upperBound
                }
            }
            
            // Add any remaining text
            if lastEndIndex < contentText.endIndex {
                let remainingText = String(contentText[lastEndIndex...])
                var normalStyle = AttributeContainer()
                normalStyle.font = .system(size: 14, design: .monospaced)
                normalStyle.foregroundColor = isDark ? Color.white : Color.black
                processedContent.append(AttributedString(remainingText).mergingAttributes(normalStyle))
            }
            
            result.append(processedContent)
            
            if message.isRelay, let originalSender = message.originalSender {
                let relay = AttributedString(" (via \(originalSender))")
                var relayStyle = AttributeContainer()
                relayStyle.foregroundColor = secondaryColor
                relayStyle.font = .system(size: 11, design: .monospaced)
                result.append(relay.mergingAttributes(relayStyle))
            }
        }
        
        return result
    }
}

extension ChatViewModel: BitchatDelegate {
<<<<<<< HEAD
    func didReceiveRoomLeave(_ room: String, from peerID: String) {
        // Remove peer from room members
        if roomMembers[room] != nil {
            roomMembers[room]?.remove(peerID)
=======
    func didReceiveChannelLeave(_ channel: String, from peerID: String) {
        // Remove peer from channel members
        if channelMembers[channel] != nil {
            channelMembers[channel]?.remove(peerID)
            
            // Force UI update
            objectWillChange.send()
>>>>>>> 2afc32af
        }
    }
    
    func didReceivePasswordProtectedChannelAnnouncement(_ channel: String, isProtected: Bool, creatorID: String?, keyCommitment: String?) {
        let wasAlreadyProtected = passwordProtectedChannels.contains(channel)
        
        if isProtected {
            passwordProtectedChannels.insert(channel)
            if let creator = creatorID {
                channelCreators[channel] = creator
            }
            
            // Store the key commitment if provided
            if let commitment = keyCommitment {
                channelKeyCommitments[channel] = commitment
            }
            
            // If we just learned this channel is protected and we're in it without a key, prompt for password
            if !wasAlreadyProtected && joinedChannels.contains(channel) && channelKeys[channel] == nil {
                
                // Add system message
                let systemMessage = BitchatMessage(
                    sender: "system",
                    content: "channel \(channel) is password protected. you need the password to participate.",
                    timestamp: Date(),
                    isRelay: false
                )
                messages.append(systemMessage)
                
                // If currently viewing this channel, show password prompt
                if currentChannel == channel {
                    passwordPromptChannel = channel
                    showPasswordPrompt = true
                }
            }
        } else {
            passwordProtectedChannels.remove(channel)
            // If we're in this channel and it's no longer protected, clear the key
            channelKeys.removeValue(forKey: channel)
            channelPasswords.removeValue(forKey: channel)
            channelKeyCommitments.removeValue(forKey: channel)
        }
        
        // Save updated channel data
        saveChannelData()
        
    }
    
    func decryptChannelMessage(_ encryptedContent: Data, channel: String, testKey: SymmetricKey? = nil) -> String? {
        let key = testKey ?? channelKeys[channel]
        guard let key = key else {
            return nil
        }
        
        // Debug logging removed
        
        do {
            let sealedBox = try AES.GCM.SealedBox(combined: encryptedContent)
            let decryptedData = try AES.GCM.open(sealedBox, using: key)
            let decryptedString = String(data: decryptedData, encoding: .utf8)
            return decryptedString
        } catch {
            return nil
        }
    }
    
    func didReceiveChannelRetentionAnnouncement(_ channel: String, enabled: Bool, creatorID: String?) {
        
        // Only process if we're a member of this channel
        guard joinedChannels.contains(channel) else { return }
        
        // Verify the announcement is from the channel owner
        if let creatorID = creatorID, channelCreators[channel] != creatorID {
            return
        }
        
        // Update retention status
        if enabled {
            retentionEnabledChannels.insert(channel)
            savedChannels.insert(channel)
            // Ensure channel is in favorites if not already
            if !MessageRetentionService.shared.getFavoriteChannels().contains(channel) {
                _ = MessageRetentionService.shared.toggleFavoriteChannel(channel)
            }
            
            // Show system message
            let systemMessage = BitchatMessage(
                sender: "system",
                content: "channel owner enabled message retention for \(channel). all messages will be saved locally.",
                timestamp: Date(),
                isRelay: false
            )
            if currentChannel == channel {
                messages.append(systemMessage)
            } else if var channelMsgs = channelMessages[channel] {
                channelMsgs.append(systemMessage)
                channelMessages[channel] = channelMsgs
            } else {
                channelMessages[channel] = [systemMessage]
            }
        } else {
            retentionEnabledChannels.remove(channel)
            savedChannels.remove(channel)
            
            // Delete all saved messages for this channel
            MessageRetentionService.shared.deleteMessagesForChannel(channel)
            // Remove from favorites if currently set
            if MessageRetentionService.shared.getFavoriteChannels().contains(channel) {
                _ = MessageRetentionService.shared.toggleFavoriteChannel(channel)
            }
            
            // Show system message
            let systemMessage = BitchatMessage(
                sender: "system",
                content: "channel owner disabled message retention for \(channel). all saved messages have been deleted.",
                timestamp: Date(),
                isRelay: false
            )
            if currentChannel == channel {
                messages.append(systemMessage)
            } else if var channelMsgs = channelMessages[channel] {
                channelMsgs.append(systemMessage)
                channelMessages[channel] = channelMsgs
            } else {
                channelMessages[channel] = [systemMessage]
            }
        }
        
        // Persist retention status
        userDefaults.set(Array(retentionEnabledChannels), forKey: retentionEnabledChannelsKey)
    }
    
    private func handleCommand(_ command: String) {
        let parts = command.split(separator: " ")
        guard let cmd = parts.first else { return }
        
        switch cmd {
        case "/j", "/join":
            if parts.count > 1 {
                let channelName = String(parts[1])
                // Ensure channel name starts with #
                let channel = channelName.hasPrefix("#") ? channelName : "#\(channelName)"
                
                // Validate channel name
                let cleanedName = channel.dropFirst()
                let isValidName = !cleanedName.isEmpty && cleanedName.allSatisfy { $0.isLetter || $0.isNumber || $0 == "_" }
                
                if !isValidName {
                    let systemMessage = BitchatMessage(
                        sender: "system",
                        content: "invalid channel name. use only letters, numbers, and underscores.",
                        timestamp: Date(),
                        isRelay: false
                    )
                    messages.append(systemMessage)
                } else {
                    let wasAlreadyJoined = joinedChannels.contains(channel)
                    let wasPasswordProtected = passwordProtectedChannels.contains(channel)
                    let hadCreator = channelCreators[channel] != nil
                    
                    let success = joinChannel(channel)
                    
                    if success {
                        if !wasAlreadyJoined {
                            var message = "joined channel \(channel)"
                            if !hadCreator && !wasPasswordProtected {
                                message += " (created new channel - you are the owner)"
                            }
                            let systemMessage = BitchatMessage(
                                sender: "system",
                                content: message,
                                timestamp: Date(),
                                isRelay: false
                            )
                            messages.append(systemMessage)
                        } else {
                            // Already in channel, just switched to it
                            let systemMessage = BitchatMessage(
                                sender: "system",
                                content: "switched to channel \(channel)",
                                timestamp: Date(),
                                isRelay: false
                            )
                            messages.append(systemMessage)
                        }
                    }
                    // If not successful, password prompt will be shown
                }
            } else {
                // Show usage hint
                let systemMessage = BitchatMessage(
                    sender: "system",
                    content: "usage: /j #channelname",
                    timestamp: Date(),
                    isRelay: false
                )
                messages.append(systemMessage)
            }
        case "/create":
            // /create is now just an alias for /join
            let systemMessage = BitchatMessage(
                sender: "system",
                content: "use /join #channelname to join or create a channel",
                timestamp: Date(),
                isRelay: false
            )
            messages.append(systemMessage)
        case "/m", "/msg":
            if parts.count > 1 {
                let targetName = String(parts[1])
                // Remove @ if present
                let nickname = targetName.hasPrefix("@") ? String(targetName.dropFirst()) : targetName
                
                // Find peer ID for this nickname
                if let peerID = getPeerIDForNickname(nickname) {
                    startPrivateChat(with: peerID)
                    
                    // If there's a message after the nickname, send it
                    if parts.count > 2 {
                        let messageContent = parts[2...].joined(separator: " ")
                        sendPrivateMessage(messageContent, to: peerID)
                    } else {
                        let systemMessage = BitchatMessage(
                            sender: "system",
                            content: "started private chat with \(nickname)",
                            timestamp: Date(),
                            isRelay: false
                        )
                        messages.append(systemMessage)
                    }
                } else {
                    let systemMessage = BitchatMessage(
                        sender: "system",
                        content: "user '\(nickname)' not found. they may be offline or using a different nickname.",
                        timestamp: Date(),
                        isRelay: false
                    )
                    messages.append(systemMessage)
                }
            } else {
                let systemMessage = BitchatMessage(
                    sender: "system",
                    content: "usage: /m @nickname [message] or /m nickname [message]",
                    timestamp: Date(),
                    isRelay: false
                )
                messages.append(systemMessage)
            }
        case "/channels":
            // Discover all channels (both joined and not joined)
            var allChannels: Set<String> = Set()
            
            // Add joined channels
            allChannels.formUnion(joinedChannels)
            
            // Find channels from messages we've seen
            for msg in messages {
                if let channel = msg.channel {
                    allChannels.insert(channel)
                }
            }
            
            // Also check channel messages we've cached
            for (channel, _) in channelMessages {
                allChannels.insert(channel)
            }
            
            // Add password protected channels we know about
            allChannels.formUnion(passwordProtectedChannels)
            
            if allChannels.isEmpty {
                let systemMessage = BitchatMessage(
                    sender: "system",
                    content: "no channels discovered yet. channels appear as people use them.",
                    timestamp: Date(),
                    isRelay: false
                )
                messages.append(systemMessage)
            } else {
                let channelList = allChannels.sorted().map { channel in
                    var status = ""
                    if joinedChannels.contains(channel) {
                        status += " ✓"
                    }
                    if passwordProtectedChannels.contains(channel) {
                        status += " 🔒"
                    }
                    if retentionEnabledChannels.contains(channel) {
                        status += " 📌"
                    }
                    if channelCreators[channel] == meshService.myPeerID {
                        status += " (owner)"
                    }
                    return "\(channel)\(status)"
                }.joined(separator: "\n")
                
                let systemMessage = BitchatMessage(
                    sender: "system",
                    content: "discovered channels:\n\(channelList)\n\n✓ = joined, 🔒 = password protected, 📌 = retention enabled",
                    timestamp: Date(),
                    isRelay: false
                )
                messages.append(systemMessage)
            }
        case "/w":
            let peerNicknames = meshService.getPeerNicknames()
            if connectedPeers.isEmpty {
                let systemMessage = BitchatMessage(
                    sender: "system",
                    content: "no one else is online right now.",
                    timestamp: Date(),
                    isRelay: false
                )
                messages.append(systemMessage)
            } else {
                let onlineList = connectedPeers.compactMap { peerID in
                    peerNicknames[peerID]
                }.sorted().joined(separator: ", ")
                
                let systemMessage = BitchatMessage(
                    sender: "system",
                    content: "online users: \(onlineList)",
                    timestamp: Date(),
                    isRelay: false
                )
                messages.append(systemMessage)
            }
        case "/transfer":
            // Transfer channel ownership
            let parts = command.split(separator: " ", maxSplits: 1).map(String.init)
            if parts.count < 2 {
                let systemMessage = BitchatMessage(
                    sender: "system",
                    content: "usage: /transfer @nickname",
                    timestamp: Date(),
                    isRelay: false
                )
                messages.append(systemMessage)
            } else {
                transferChannelOwnership(to: parts[1])
            }
        case "/pass":
            // Change channel password (only available in channels)
            guard currentChannel != nil else {
                let systemMessage = BitchatMessage(
                    sender: "system",
                    content: "you must be in a channel to use /pass.",
                    timestamp: Date(),
                    isRelay: false
                )
                messages.append(systemMessage)
                break
            }
            let parts = command.split(separator: " ", maxSplits: 1).map(String.init)
            if parts.count < 2 {
                let systemMessage = BitchatMessage(
                    sender: "system",
                    content: "usage: /pass <new password>",
                    timestamp: Date(),
                    isRelay: false
                )
                messages.append(systemMessage)
            } else {
                changeChannelPassword(to: parts[1])
            }
        case "/clear":
            // Clear messages based on current context
            if let channel = currentChannel {
                // Clear channel messages
                channelMessages[channel]?.removeAll()
            } else if let peerID = selectedPrivateChatPeer {
                // Clear private chat
                privateChats[peerID]?.removeAll()
            } else {
                // Clear main messages
                messages.removeAll()
            }
        case "/save":
            // Toggle retention for current channel (owner only)
            guard let channel = currentChannel else {
                let systemMessage = BitchatMessage(
                    sender: "system",
                    content: "you must be in a channel to toggle message retention.",
                    timestamp: Date(),
                    isRelay: false
                )
                messages.append(systemMessage)
                break
            }
            
            // Check if user is the channel owner
            guard channelCreators[channel] == meshService.myPeerID else {
                let systemMessage = BitchatMessage(
                    sender: "system",
                    content: "only the channel owner can toggle message retention.",
                    timestamp: Date(),
                    isRelay: false
                )
                messages.append(systemMessage)
                break
            }
            
            // Toggle retention status
            let isEnabling = !retentionEnabledChannels.contains(channel)
            
            if isEnabling {
                // Enable retention for this channel
                retentionEnabledChannels.insert(channel)
                savedChannels.insert(channel)
                _ = MessageRetentionService.shared.toggleFavoriteChannel(channel) // Enable if not already
                
                // Announce to all members that retention is enabled
                meshService.sendChannelRetentionAnnouncement(channel, enabled: true)
                
                let systemMessage = BitchatMessage(
                    sender: "system",
                    content: "message retention enabled for channel \(channel). all members will save messages locally.",
                    timestamp: Date(),
                    isRelay: false
                )
                messages.append(systemMessage)
                
                // Load any previously saved messages
                let savedMessages = MessageRetentionService.shared.loadMessagesForChannel(channel)
                if !savedMessages.isEmpty {
                    // Merge saved messages with current messages, avoiding duplicates
                    var existingMessageIDs = Set(channelMessages[channel]?.map { $0.id } ?? [])
                    for savedMessage in savedMessages {
                        if !existingMessageIDs.contains(savedMessage.id) {
                            if channelMessages[channel] == nil {
                                channelMessages[channel] = []
                            }
                            channelMessages[channel]?.append(savedMessage)
                            existingMessageIDs.insert(savedMessage.id)
                        }
                    }
                    // Sort by timestamp
                    channelMessages[channel]?.sort { $0.timestamp < $1.timestamp }
                }
            } else {
                // Disable retention for this channel
                retentionEnabledChannels.remove(channel)
                savedChannels.remove(channel)
                
                // Delete all saved messages for this channel
                MessageRetentionService.shared.deleteMessagesForChannel(channel)
                _ = MessageRetentionService.shared.toggleFavoriteChannel(channel) // Disable if enabled
                
                // Announce to all members that retention is disabled
                meshService.sendChannelRetentionAnnouncement(channel, enabled: false)
                
                let systemMessage = BitchatMessage(
                    sender: "system",
                    content: "message retention disabled for channel \(channel). all saved messages will be deleted on all devices.",
                    timestamp: Date(),
                    isRelay: false
                )
                messages.append(systemMessage)
            }
            
            // Save the updated channel data
            saveChannelData()
        case "/hug":
            if parts.count > 1 {
                let targetName = String(parts[1])
                // Remove @ if present
                let nickname = targetName.hasPrefix("@") ? String(targetName.dropFirst()) : targetName
                
                // Check if target exists in connected peers
                if let targetPeerID = getPeerIDForNickname(nickname) {
                    // Create hug message
                    let hugMessage = BitchatMessage(
                        sender: "system",
                        content: "🫂 \(self.nickname) hugs \(nickname)",
                        timestamp: Date(),
                        isRelay: false,
                        isPrivate: false,
                        recipientNickname: nickname,
                        senderPeerID: meshService.myPeerID,
                        channel: currentChannel
                    )
                    
                    // Send as a regular message but it will be displayed as system message due to content
                    let hugContent = "* 🫂 \(self.nickname) hugs \(nickname) *"
                    if let channel = currentChannel {
                        meshService.sendMessage(hugContent, channel: channel)
                        // Add to channel messages
                        if channelMessages[channel] == nil {
                            channelMessages[channel] = []
                        }
                        channelMessages[channel]?.append(hugMessage)
                    } else if selectedPrivateChatPeer != nil {
                        // In private chat, send as private message
                        if let peerNickname = meshService.getPeerNicknames()[targetPeerID] {
                            meshService.sendPrivateMessage("* 🫂 \(self.nickname) hugs you *", to: targetPeerID, recipientNickname: peerNickname)
                        }
                    } else {
                        // In public chat
                        meshService.sendMessage(hugContent)
                        messages.append(hugMessage)
                    }
                } else {
                    let errorMessage = BitchatMessage(
                        sender: "system",
                        content: "cannot hug \(nickname): user not found.",
                        timestamp: Date(),
                        isRelay: false
                    )
                    messages.append(errorMessage)
                }
            } else {
                let usageMessage = BitchatMessage(
                    sender: "system",
                    content: "usage: /hug <nickname>",
                    timestamp: Date(),
                    isRelay: false
                )
                messages.append(usageMessage)
            }
            
        case "/slap":
            if parts.count > 1 {
                let targetName = String(parts[1])
                // Remove @ if present
                let nickname = targetName.hasPrefix("@") ? String(targetName.dropFirst()) : targetName
                
                // Check if target exists in connected peers
                if let targetPeerID = getPeerIDForNickname(nickname) {
                    // Create slap message
                    let slapMessage = BitchatMessage(
                        sender: "system",
                        content: "🐟 \(self.nickname) slaps \(nickname) around a bit with a large trout",
                        timestamp: Date(),
                        isRelay: false,
                        isPrivate: false,
                        recipientNickname: nickname,
                        senderPeerID: meshService.myPeerID,
                        channel: currentChannel
                    )
                    
                    // Send as a regular message but it will be displayed as system message due to content
                    let slapContent = "* 🐟 \(self.nickname) slaps \(nickname) around a bit with a large trout *"
                    if let channel = currentChannel {
                        meshService.sendMessage(slapContent, channel: channel)
                        // Add to channel messages
                        if channelMessages[channel] == nil {
                            channelMessages[channel] = []
                        }
                        channelMessages[channel]?.append(slapMessage)
                    } else if selectedPrivateChatPeer != nil {
                        // In private chat, send as private message
                        if let peerNickname = meshService.getPeerNicknames()[targetPeerID] {
                            meshService.sendPrivateMessage("* 🐟 \(self.nickname) slaps you around a bit with a large trout *", to: targetPeerID, recipientNickname: peerNickname)
                        }
                    } else {
                        // In public chat
                        meshService.sendMessage(slapContent)
                        messages.append(slapMessage)
                    }
                } else {
                    let errorMessage = BitchatMessage(
                        sender: "system",
                        content: "cannot slap \(nickname): user not found.",
                        timestamp: Date(),
                        isRelay: false
                    )
                    messages.append(errorMessage)
                }
            } else {
                let usageMessage = BitchatMessage(
                    sender: "system",
                    content: "usage: /slap <nickname>",
                    timestamp: Date(),
                    isRelay: false
                )
                messages.append(usageMessage)
            }
            
        case "/block":
            if parts.count > 1 {
                let targetName = String(parts[1])
                // Remove @ if present
                let nickname = targetName.hasPrefix("@") ? String(targetName.dropFirst()) : targetName
                
                // Find peer ID for this nickname
                if let peerID = getPeerIDForNickname(nickname) {
                    // Get public key fingerprint for persistent blocking
                    if let publicKeyData = meshService.getPeerPublicKey(peerID) {
                        let fingerprint = SHA256.hash(data: publicKeyData)
                            .compactMap { String(format: "%02x", $0) }
                            .joined()
                            .prefix(16)
                            .lowercased()
                        let fingerprintStr = String(fingerprint)
                        
                        if blockedUsers.contains(fingerprintStr) {
                            let systemMessage = BitchatMessage(
                                sender: "system",
                                content: "\(nickname) is already blocked.",
                                timestamp: Date(),
                                isRelay: false
                            )
                            messages.append(systemMessage)
                        } else {
                            blockedUsers.insert(fingerprintStr)
                            saveBlockedUsers()
                            
                            // Remove from favorites if blocked
                            if favoritePeers.contains(fingerprintStr) {
                                favoritePeers.remove(fingerprintStr)
                                saveFavorites()
                            }
                            
                            let systemMessage = BitchatMessage(
                                sender: "system",
                                content: "blocked \(nickname). you will no longer receive messages from them.",
                                timestamp: Date(),
                                isRelay: false
                            )
                            messages.append(systemMessage)
                        }
                    } else {
                        let systemMessage = BitchatMessage(
                            sender: "system",
                            content: "cannot block \(nickname): unable to verify identity.",
                            timestamp: Date(),
                            isRelay: false
                        )
                        messages.append(systemMessage)
                    }
                } else {
                    let systemMessage = BitchatMessage(
                        sender: "system",
                        content: "cannot block \(nickname): user not found.",
                        timestamp: Date(),
                        isRelay: false
                    )
                    messages.append(systemMessage)
                }
            } else {
                // List blocked users
                if blockedUsers.isEmpty {
                    let systemMessage = BitchatMessage(
                        sender: "system",
                        content: "no blocked peers.",
                        timestamp: Date(),
                        isRelay: false
                    )
                    messages.append(systemMessage)
                } else {
                    // Find nicknames for blocked users
                    var blockedNicknames: [String] = []
                    for (peerID, _) in meshService.getPeerNicknames() {
                        if let publicKeyData = meshService.getPeerPublicKey(peerID) {
                            let fingerprint = SHA256.hash(data: publicKeyData)
                                .compactMap { String(format: "%02x", $0) }
                                .joined()
                                .prefix(16)
                                .lowercased()
                            let fingerprintStr = String(fingerprint)
                            if blockedUsers.contains(fingerprintStr) {
                                if let nickname = meshService.getPeerNicknames()[peerID] {
                                    blockedNicknames.append(nickname)
                                }
                            }
                        }
                    }
                    
                    let blockedList = blockedNicknames.isEmpty ? "blocked peers (not currently online)" : blockedNicknames.sorted().joined(separator: ", ")
                    let systemMessage = BitchatMessage(
                        sender: "system",
                        content: "blocked peers: \(blockedList)",
                        timestamp: Date(),
                        isRelay: false
                    )
                    messages.append(systemMessage)
                }
            }
            
        case "/unblock":
            if parts.count > 1 {
                let targetName = String(parts[1])
                // Remove @ if present
                let nickname = targetName.hasPrefix("@") ? String(targetName.dropFirst()) : targetName
                
                // Find peer ID for this nickname
                if let peerID = getPeerIDForNickname(nickname) {
                    // Get public key fingerprint
                    if let publicKeyData = meshService.getPeerPublicKey(peerID) {
                        let fingerprint = SHA256.hash(data: publicKeyData)
                            .compactMap { String(format: "%02x", $0) }
                            .joined()
                            .prefix(16)
                            .lowercased()
                        let fingerprintStr = String(fingerprint)
                        
                        if blockedUsers.contains(fingerprintStr) {
                            blockedUsers.remove(fingerprintStr)
                            saveBlockedUsers()
                            
                            let systemMessage = BitchatMessage(
                                sender: "system",
                                content: "unblocked \(nickname).",
                                timestamp: Date(),
                                isRelay: false
                            )
                            messages.append(systemMessage)
                        } else {
                            let systemMessage = BitchatMessage(
                                sender: "system",
                                content: "\(nickname) is not blocked.",
                                timestamp: Date(),
                                isRelay: false
                            )
                            messages.append(systemMessage)
                        }
                    } else {
                        let systemMessage = BitchatMessage(
                            sender: "system",
                            content: "cannot unblock \(nickname): unable to verify identity.",
                            timestamp: Date(),
                            isRelay: false
                        )
                        messages.append(systemMessage)
                    }
                } else {
                    let systemMessage = BitchatMessage(
                        sender: "system",
                        content: "cannot unblock \(nickname): user not found.",
                        timestamp: Date(),
                        isRelay: false
                    )
                    messages.append(systemMessage)
                }
            } else {
                let systemMessage = BitchatMessage(
                    sender: "system",
                    content: "usage: /unblock <nickname>",
                    timestamp: Date(),
                    isRelay: false
                )
                messages.append(systemMessage)
            }
            
        default:
            // Unknown command
            let systemMessage = BitchatMessage(
                sender: "system",
                content: "unknown command: \(cmd).",
                timestamp: Date(),
                isRelay: false
            )
            messages.append(systemMessage)
        }
    }
    
    func didReceiveMessage(_ message: BitchatMessage) {
        
        // Check if sender is blocked (for both private and public messages)
        if let senderPeerID = message.senderPeerID {
            if isPeerBlocked(senderPeerID) {
                // Silently ignore messages from blocked users
                return
            }
        } else if let peerID = getPeerIDForNickname(message.sender) {
            if isPeerBlocked(peerID) {
                // Silently ignore messages from blocked users
                return
            }
        }
        
        if message.isPrivate {
            // Handle private message
            
            // Use the senderPeerID from the message if available
            let senderPeerID = message.senderPeerID ?? getPeerIDForNickname(message.sender)
            
            if let peerID = senderPeerID {
                // Message from someone else
                
                // First check if we need to migrate existing messages from this sender
                let senderNickname = message.sender
                if privateChats[peerID] == nil || privateChats[peerID]?.isEmpty == true {
                    // Check if we have messages from this nickname under a different peer ID
                    var migratedMessages: [BitchatMessage] = []
                    var oldPeerIDsToRemove: [String] = []
                    
                    for (oldPeerID, messages) in privateChats {
                        if oldPeerID != peerID {
                            // Check if this chat contains messages with this sender
                            let isRelevantChat = messages.contains { msg in
                                (msg.sender == senderNickname && msg.sender != nickname) ||
                                (msg.sender == nickname && msg.recipientNickname == senderNickname)
                            }
                            
                            if isRelevantChat {
                                migratedMessages.append(contentsOf: messages)
                                oldPeerIDsToRemove.append(oldPeerID)
                            }
                        }
                    }
                    
                    // Remove old peer ID entries
                    for oldPeerID in oldPeerIDsToRemove {
                        privateChats.removeValue(forKey: oldPeerID)
                        unreadPrivateMessages.remove(oldPeerID)
                    }
                    
                    // Initialize with migrated messages
                    privateChats[peerID] = migratedMessages
                }
                
                if privateChats[peerID] == nil {
                    privateChats[peerID] = []
                }
                
                // Fix delivery status for incoming messages
                var messageToStore = message
                if message.sender != nickname {
                    // This is an incoming message - it should NOT have "sending" status
                    if messageToStore.deliveryStatus == nil || messageToStore.deliveryStatus == .sending {
                        // Mark it as delivered since we received it
                        messageToStore.deliveryStatus = .delivered(to: nickname, at: Date())
                    }
                }
                
                // Check if this is an action that should be converted to system message
                let isActionMessage = messageToStore.content.hasPrefix("* ") && messageToStore.content.hasSuffix(" *") &&
                                      (messageToStore.content.contains("🫂") || messageToStore.content.contains("🐟") || 
                                       messageToStore.content.contains("took a screenshot"))
                
                if isActionMessage {
                    // Convert to system message
                    messageToStore = BitchatMessage(
                        id: messageToStore.id,
                        sender: "system",
                        content: String(messageToStore.content.dropFirst(2).dropLast(2)), // Remove * * wrapper
                        timestamp: messageToStore.timestamp,
                        isRelay: messageToStore.isRelay,
                        originalSender: messageToStore.originalSender,
                        isPrivate: messageToStore.isPrivate,
                        recipientNickname: messageToStore.recipientNickname,
                        senderPeerID: messageToStore.senderPeerID,
                        mentions: messageToStore.mentions,
                        channel: messageToStore.channel,
                        deliveryStatus: messageToStore.deliveryStatus
                    )
                }
                
                privateChats[peerID]?.append(messageToStore)
                // Sort messages by timestamp to ensure proper ordering
                privateChats[peerID]?.sort { $0.timestamp < $1.timestamp }
                
                // Mark as unread if not currently viewing this chat
                if selectedPrivateChatPeer != peerID {
                    unreadPrivateMessages.insert(peerID)
                    
                } else {
                    // We're viewing this chat, make sure unread is cleared
                    unreadPrivateMessages.remove(peerID)
                    
                    // Send read receipt immediately since we're viewing the chat
                    // Send to the current peer ID since peer IDs change between sessions
                    let receipt = ReadReceipt(
                        originalMessageID: message.id,
                        readerID: meshService.myPeerID,
                        readerNickname: nickname
                    )
                    meshService.sendReadReceipt(receipt, to: peerID)
                    
                    // Also check if there are other unread messages from this peer
                    DispatchQueue.main.asyncAfter(deadline: .now() + 0.1) { [weak self] in
                        self?.markPrivateMessagesAsRead(from: peerID)
                    }
                }
            } else if message.sender == nickname {
                // Our own message that was echoed back - ignore it since we already added it locally
            }
        } else if let channel = message.channel {
            // Channel message
            
            // Only process channel messages if we've joined this channel
            if joinedChannels.contains(channel) {
                // Prepare the message to add (might be updated if decryption succeeds)
                var messageToAdd = message
                
                // Check if this is an encrypted message and we don't have the key
                if message.isEncrypted && channelKeys[channel] == nil {
                    // Mark channel as password protected if not already
                    let wasNewlyDiscovered = !passwordProtectedChannels.contains(channel)
                    if wasNewlyDiscovered {
                        passwordProtectedChannels.insert(channel)
                        saveChannelData()
                        
                        // Add a system message to indicate the channel is password protected (only once)
                        let systemMessage = BitchatMessage(
                            sender: "system",
                            content: "channel \(channel) is password protected. you need the password to read messages.",
                            timestamp: Date(),
                            isRelay: false
                        )
                        if channelMessages[channel] == nil {
                            channelMessages[channel] = []
                        }
                        channelMessages[channel]?.append(systemMessage)
                    }
                    
                    // If we're currently viewing this channel, prompt for password
                    if currentChannel == channel {
                        passwordPromptChannel = channel
                        showPasswordPrompt = true
                    }
                } else if message.isEncrypted && channelKeys[channel] != nil && message.content == "[Encrypted message - password required]" {
                    // We have a key but the message shows as encrypted - try to decrypt it again
                    
                    // Check if this is the first encrypted message in the channel (password verification opportunity)
                    let isFirstEncryptedMessage = channelMessages[channel]?.filter { $0.isEncrypted }.isEmpty ?? true
                    
                    if let encryptedData = message.encryptedContent {
                        if let decryptedContent = decryptChannelMessage(encryptedData, channel: channel) {
                            // Successfully decrypted - update the message content
                            
                            if isFirstEncryptedMessage {
                                
                                // Add success message
                                let verifiedMsg = BitchatMessage(
                                    sender: "system",
                                    content: "password verified successfully for channel \(channel).",
                                    timestamp: Date(),
                                    isRelay: false
                                )
                                messages.append(verifiedMsg)
                            }
                            
                            // Create a new message with decrypted content
                            let decryptedMessage = BitchatMessage(
                                sender: message.sender,
                                content: decryptedContent,
                                timestamp: message.timestamp,
                                isRelay: message.isRelay,
                                originalSender: message.originalSender,
                                isPrivate: message.isPrivate,
                                recipientNickname: message.recipientNickname,
                                senderPeerID: message.senderPeerID,
                                mentions: message.mentions,
                                channel: message.channel,
                                encryptedContent: message.encryptedContent,
                                isEncrypted: message.isEncrypted
                            )
                            
                            // Update the message we'll add
                            messageToAdd = decryptedMessage
                        } else {
                            // Decryption really failed - wrong password
                            
                            // Clear the wrong password
                            channelKeys.removeValue(forKey: channel)
                            channelPasswords.removeValue(forKey: channel)
                            
                            // If this was the first encrypted message, we need to kick the user out
                            if isFirstEncryptedMessage {
                                
                                // Leave the channel
                                joinedChannels.remove(channel)
                                saveJoinedChannels()
                                
                                // Clear channel data
                                channelMessages.removeValue(forKey: channel)
                                channelMembers.removeValue(forKey: channel)
                                unreadChannelMessages.removeValue(forKey: channel)
                                
                                // If we're currently in this channel, exit to main
                                if currentChannel == channel {
                                    currentChannel = nil
                                }
                                
                                // Add error message
                                let errorMsg = BitchatMessage(
                                    sender: "system",
                                    content: "wrong password for channel \(channel). you have been removed from the channel.",
                                    timestamp: Date(),
                                    isRelay: false
                                )
                                messages.append(errorMsg)
                                
                                // Don't show password prompt - user needs to rejoin
                                return
                            }
                            
                            // Add system message for subsequent failures
                            let systemMessage = BitchatMessage(
                                sender: "system",
                                content: "wrong password for channel \(channel). please enter the correct password.",
                                timestamp: Date(),
                                isRelay: false
                            )
                            messages.append(systemMessage)
                            
                            // Show password prompt again
                            if currentChannel == channel {
                                passwordPromptChannel = channel
                                showPasswordPrompt = true
                            }
                        }
                    }
                }
                
                // Check if this is an action that should be converted to system message
                let isActionMessage = messageToAdd.content.hasPrefix("* ") && messageToAdd.content.hasSuffix(" *") &&
                                      (messageToAdd.content.contains("🫂") || messageToAdd.content.contains("🐟") || 
                                       messageToAdd.content.contains("took a screenshot"))
                
                let finalMessage: BitchatMessage
                if isActionMessage {
                    // Convert to system message
                    finalMessage = BitchatMessage(
                        sender: "system",
                        content: String(messageToAdd.content.dropFirst(2).dropLast(2)), // Remove * * wrapper
                        timestamp: messageToAdd.timestamp,
                        isRelay: messageToAdd.isRelay,
                        originalSender: messageToAdd.originalSender,
                        isPrivate: false,
                        recipientNickname: messageToAdd.recipientNickname,
                        senderPeerID: messageToAdd.senderPeerID,
                        mentions: messageToAdd.mentions,
                        channel: messageToAdd.channel
                    )
                } else {
                    finalMessage = messageToAdd
                }
                
                // Add to channel messages (using potentially decrypted version)
                if channelMessages[channel] == nil {
                    channelMessages[channel] = []
                }
                channelMessages[channel]?.append(finalMessage)
                channelMessages[channel]?.sort { $0.timestamp < $1.timestamp }
                
                // Save message if channel has retention enabled
                if retentionEnabledChannels.contains(channel) {
                    MessageRetentionService.shared.saveMessage(messageToAdd, forChannel: channel)
                }
                
                // Track channel members - only track the sender as a member
                if channelMembers[channel] == nil {
                    channelMembers[channel] = Set()
                }
                if let senderPeerID = message.senderPeerID {
                    channelMembers[channel]?.insert(senderPeerID)
                } else {
                }
                
                // Update unread count if not currently viewing this channel
                if currentChannel != channel {
                    unreadChannelMessages[channel] = (unreadChannelMessages[channel] ?? 0) + 1
                }
            } else {
                // We're not in this channel, ignore the message
            }
        } else {
            // Regular public message (main chat)
            
            // Check if this is an action that should be converted to system message
            let isActionMessage = message.content.hasPrefix("* ") && message.content.hasSuffix(" *") &&
                                  (message.content.contains("🫂") || message.content.contains("🐟") || 
                                   message.content.contains("took a screenshot"))
            
            if isActionMessage {
                // Convert to system message
                let systemMessage = BitchatMessage(
                    sender: "system",
                    content: String(message.content.dropFirst(2).dropLast(2)), // Remove * * wrapper
                    timestamp: message.timestamp,
                    isRelay: message.isRelay,
                    originalSender: message.originalSender,
                    isPrivate: false,
                    recipientNickname: message.recipientNickname,
                    senderPeerID: message.senderPeerID,
                    mentions: message.mentions,
                    channel: message.channel
                )
                messages.append(systemMessage)
            } else {
                messages.append(message)
            }
            // Sort messages by timestamp to ensure proper ordering
            messages.sort { $0.timestamp < $1.timestamp }
        }
        
        // Check if we're mentioned
        let isMentioned = message.mentions?.contains(nickname) ?? false
        
        // Send notifications for mentions and private messages when app is in background
        if isMentioned && message.sender != nickname {
            NotificationService.shared.sendMentionNotification(from: message.sender, message: message.content)
        } else if message.isPrivate && message.sender != nickname {
            NotificationService.shared.sendPrivateMessageNotification(from: message.sender, message: message.content)
        }
        
        #if os(iOS)
        // Haptic feedback for iOS only
        
        // Check if this is a hug message directed at the user
        let isHugForMe = message.content.contains("🫂") && 
                         (message.content.contains("hugs \(nickname)") ||
                          message.content.contains("hugs you"))
        
        // Check if this is a slap message directed at the user
        let isSlapForMe = message.content.contains("🐟") && 
                          (message.content.contains("slaps \(nickname) around") ||
                           message.content.contains("slaps you around"))
        
        if isHugForMe && message.sender != nickname {
            // Long warm haptic for hugs - continuous gentle vibration
            let impactFeedback = UIImpactFeedbackGenerator(style: .medium)
            impactFeedback.prepare()
            
            // Create a warm, sustained haptic pattern
            for i in 0..<8 {
                DispatchQueue.main.asyncAfter(deadline: .now() + Double(i) * 0.15) {
                    impactFeedback.impactOccurred()
                }
            }
            
            // Add a final stronger pulse
            DispatchQueue.main.asyncAfter(deadline: .now() + 1.2) {
                let strongFeedback = UIImpactFeedbackGenerator(style: .heavy)
                strongFeedback.prepare()
                strongFeedback.impactOccurred()
            }
        } else if isSlapForMe && message.sender != nickname {
            // Very harsh, fast, strong haptic for slaps - multiple sharp impacts
            let impactFeedback = UIImpactFeedbackGenerator(style: .heavy)
            impactFeedback.prepare()
            
            // Rapid-fire heavy impacts to simulate a hard slap
            impactFeedback.impactOccurred()
            
            DispatchQueue.main.asyncAfter(deadline: .now() + 0.03) {
                impactFeedback.impactOccurred()
            }
            
            DispatchQueue.main.asyncAfter(deadline: .now() + 0.06) {
                impactFeedback.impactOccurred()
            }
            
            DispatchQueue.main.asyncAfter(deadline: .now() + 0.09) {
                impactFeedback.impactOccurred()
            }
            
            // Final extra heavy impact
            DispatchQueue.main.asyncAfter(deadline: .now() + 0.15) {
                let finalImpact = UIImpactFeedbackGenerator(style: .heavy)
                finalImpact.prepare()
                finalImpact.impactOccurred()
            }
        } else if isMentioned && message.sender != nickname {
            // Very prominent haptic for @mentions - triple tap with heavy impact
            let impactFeedback = UIImpactFeedbackGenerator(style: .heavy)
            impactFeedback.prepare()
            impactFeedback.impactOccurred()
            
            DispatchQueue.main.asyncAfter(deadline: .now() + 0.1) {
                impactFeedback.impactOccurred()
            }
            DispatchQueue.main.asyncAfter(deadline: .now() + 0.2) {
                impactFeedback.impactOccurred()
            }
        } else if message.isPrivate && message.sender != nickname {
            // Heavy haptic for private messages - more pronounced
            let impactFeedback = UIImpactFeedbackGenerator(style: .heavy)
            impactFeedback.prepare()
            impactFeedback.impactOccurred()
            
            // Double tap for extra emphasis
            DispatchQueue.main.asyncAfter(deadline: .now() + 0.1) {
                impactFeedback.impactOccurred()
            }
        } else if message.sender != nickname {
            // Light haptic for public messages from others
            let impactFeedback = UIImpactFeedbackGenerator(style: .light)
            impactFeedback.impactOccurred()
        }
        #endif
    }
    
    func didConnectToPeer(_ peerID: String) {
        isConnected = true
        let systemMessage = BitchatMessage(
            sender: "system",
            content: "\(peerID) connected",
            timestamp: Date(),
            isRelay: false,
            originalSender: nil
        )
        messages.append(systemMessage)
    }
    
    func didDisconnectFromPeer(_ peerID: String) {
        let systemMessage = BitchatMessage(
            sender: "system",
            content: "\(peerID) disconnected",
            timestamp: Date(),
            isRelay: false,
            originalSender: nil
        )
        messages.append(systemMessage)
    }
    
    func didUpdatePeerList(_ peers: [String]) {
        // print("[DEBUG] Updating peer list: \(peers.count) peers: \(peers)")
        connectedPeers = peers
        isConnected = !peers.isEmpty
        
        // Clean up channel members who disconnected
        for (channel, memberIDs) in channelMembers {
            // Remove disconnected peers from channel members
            let activeMembers = memberIDs.filter { memberID in
                memberID == meshService.myPeerID || peers.contains(memberID)
            }
            if activeMembers != memberIDs {
                channelMembers[channel] = activeMembers
            }
        }
        
        // If we're in a private chat with someone who disconnected, exit the chat
        if let currentChatPeer = selectedPrivateChatPeer,
           !peers.contains(currentChatPeer) {
            endPrivateChat()
        }
    }
    
    private func parseMentions(from content: String) -> [String] {
        let pattern = "@([a-zA-Z0-9_]+)"
        let regex = try? NSRegularExpression(pattern: pattern, options: [])
        let matches = regex?.matches(in: content, options: [], range: NSRange(location: 0, length: content.count)) ?? []
        
        var mentions: [String] = []
        let peerNicknames = meshService.getPeerNicknames()
        let allNicknames = Set(peerNicknames.values).union([nickname]) // Include self
        
        for match in matches {
            if let range = Range(match.range(at: 1), in: content) {
                let mentionedName = String(content[range])
                // Only include if it's a valid nickname
                if allNicknames.contains(mentionedName) {
                    mentions.append(mentionedName)
                }
            }
        }
        
        return Array(Set(mentions)) // Remove duplicates
    }
    
    func isFavorite(fingerprint: String) -> Bool {
        return favoritePeers.contains(fingerprint)
    }
    
    func didReceiveDeliveryAck(_ ack: DeliveryAck) {
        // Find the message and update its delivery status
        updateMessageDeliveryStatus(ack.originalMessageID, status: .delivered(to: ack.recipientNickname, at: ack.timestamp))
    }
    
    func didReceiveReadReceipt(_ receipt: ReadReceipt) {
        // Find the message and update its read status
        updateMessageDeliveryStatus(receipt.originalMessageID, status: .read(by: receipt.readerNickname, at: receipt.timestamp))
    }
    
    func didUpdateMessageDeliveryStatus(_ messageID: String, status: DeliveryStatus) {
        updateMessageDeliveryStatus(messageID, status: status)
    }
    
    private func updateMessageDeliveryStatus(_ messageID: String, status: DeliveryStatus) {
        
        // Helper function to check if we should skip this update
        func shouldSkipUpdate(currentStatus: DeliveryStatus?, newStatus: DeliveryStatus) -> Bool {
            guard let current = currentStatus else { return false }
            
            // Don't downgrade from read to delivered
            switch (current, newStatus) {
            case (.read, .delivered):
                return true
            case (.read, .sent):
                return true
            default:
                return false
            }
        }
        
        // Update in main messages
        if let index = messages.firstIndex(where: { $0.id == messageID }) {
            let currentStatus = messages[index].deliveryStatus
            if !shouldSkipUpdate(currentStatus: currentStatus, newStatus: status) {
                var updatedMessage = messages[index]
                updatedMessage.deliveryStatus = status
                messages[index] = updatedMessage
            }
        }
        
        // Update in private chats
        var updatedPrivateChats = privateChats
        for (peerID, var chatMessages) in updatedPrivateChats {
            if let index = chatMessages.firstIndex(where: { $0.id == messageID }) {
                let currentStatus = chatMessages[index].deliveryStatus
                if !shouldSkipUpdate(currentStatus: currentStatus, newStatus: status) {
                    var updatedMessage = chatMessages[index]
                    updatedMessage.deliveryStatus = status
                    chatMessages[index] = updatedMessage
                    updatedPrivateChats[peerID] = chatMessages
                }
            }
        }
        
        // Force complete reassignment to trigger SwiftUI update
        DispatchQueue.main.async { [weak self] in
            guard let self = self else { return }
            self.privateChats = updatedPrivateChats
        }
        
        // Update in channel messages
        for (channel, var channelMsgs) in channelMessages {
            if let index = channelMsgs.firstIndex(where: { $0.id == messageID }) {
                let currentStatus = channelMsgs[index].deliveryStatus
                if !shouldSkipUpdate(currentStatus: currentStatus, newStatus: status) {
                    var updatedMessage = channelMsgs[index]
                    updatedMessage.deliveryStatus = status
<<<<<<< HEAD
                    roomMsgs[index] = updatedMessage
                    roomMessages[room] = roomMsgs
=======
                    channelMsgs[index] = updatedMessage
                    channelMessages[channel] = channelMsgs
                    
                    // Force UI update
                    DispatchQueue.main.async { [weak self] in
                        self?.objectWillChange.send()
                    }
>>>>>>> 2afc32af
                }
            }
        }
    }
    
}<|MERGE_RESOLUTION|>--- conflicted
+++ resolved
@@ -36,39 +36,21 @@
     var autocompleteRange: NSRange? = nil
     var selectedAutocompleteIndex: Int = 0
     
-<<<<<<< HEAD
-    // Room support
-    var joinedRooms: Set<String> = []  // Set of room hashtags
-    var currentRoom: String? = nil  // Currently selected room
-    var roomMessages: [String: [BitchatMessage]] = [:]  // room -> messages
-    var unreadRoomMessages: [String: Int] = [:]  // room -> unread count
-    var roomMembers: [String: Set<String>] = [:]  // room -> set of peer IDs who have sent messages
-    var roomPasswords: [String: String] = [:]  // room -> password (stored locally only)
-    var roomKeys: [String: SymmetricKey] = [:]  // room -> derived encryption key
-    var passwordProtectedRooms: Set<String> = []  // Set of rooms that require passwords
-    var roomCreators: [String: String] = [:]  // room -> creator peerID
-    var roomKeyCommitments: [String: String] = [:]  // room -> SHA256(derivedKey) for verification
+    // Channel support
+    var joinedChannels: Set<String> = []  // Set of channel hashtags
+    var currentChannel: String? = nil  // Currently selected channel
+    var channelMessages: [String: [BitchatMessage]] = [:]  // channel -> messages
+    var unreadChannelMessages: [String: Int] = [:]  // channel -> unread count
+    var channelMembers: [String: Set<String>] = [:]  // channel -> set of peer IDs who have sent messages
+    var channelPasswords: [String: String] = [:]  // channel -> password (stored locally only)
+    var channelKeys: [String: SymmetricKey] = [:]  // channel -> derived encryption key
+    var passwordProtectedChannels: Set<String> = []  // Set of channels that require passwords
+    var channelCreators: [String: String] = [:]  // channel -> creator peerID
+    var channelKeyCommitments: [String: String] = [:]  // channel -> SHA256(derivedKey) for verification
     var showPasswordPrompt: Bool = false
-    var passwordPromptRoom: String? = nil
-    var savedRooms: Set<String> = []  // Rooms saved for message retention
-    var retentionEnabledRooms: Set<String> = []  // Rooms where owner enabled retention for all members
-=======
-    // Channel support
-    @Published var joinedChannels: Set<String> = []  // Set of channel hashtags
-    @Published var currentChannel: String? = nil  // Currently selected channel
-    @Published var channelMessages: [String: [BitchatMessage]] = [:]  // channel -> messages
-    @Published var unreadChannelMessages: [String: Int] = [:]  // channel -> unread count
-    @Published var channelMembers: [String: Set<String>] = [:]  // channel -> set of peer IDs who have sent messages
-    @Published var channelPasswords: [String: String] = [:]  // channel -> password (stored locally only)
-    @Published var channelKeys: [String: SymmetricKey] = [:]  // channel -> derived encryption key
-    @Published var passwordProtectedChannels: Set<String> = []  // Set of channels that require passwords
-    @Published var channelCreators: [String: String] = [:]  // channel -> creator peerID
-    @Published var channelKeyCommitments: [String: String] = [:]  // channel -> SHA256(derivedKey) for verification
-    @Published var showPasswordPrompt: Bool = false
-    @Published var passwordPromptChannel: String? = nil
-    @Published var savedChannels: Set<String> = []  // Channels saved for message retention
-    @Published var retentionEnabledChannels: Set<String> = []  // Channels where owner enabled retention for all members
->>>>>>> 2afc32af
+    var passwordPromptChannel: String? = nil
+    var savedChannels: Set<String> = []  // Channels saved for message retention
+    var retentionEnabledChannels: Set<String> = []  // Channels where owner enabled retention for all members
     
     let meshService = BluetoothMeshService()
     private let userDefaults = UserDefaults.standard
@@ -1691,20 +1673,11 @@
 }
 
 extension ChatViewModel: BitchatDelegate {
-<<<<<<< HEAD
-    func didReceiveRoomLeave(_ room: String, from peerID: String) {
-        // Remove peer from room members
-        if roomMembers[room] != nil {
-            roomMembers[room]?.remove(peerID)
-=======
+    
     func didReceiveChannelLeave(_ channel: String, from peerID: String) {
         // Remove peer from channel members
         if channelMembers[channel] != nil {
             channelMembers[channel]?.remove(peerID)
-            
-            // Force UI update
-            objectWillChange.send()
->>>>>>> 2afc32af
         }
     }
     
@@ -3031,18 +3004,8 @@
                 if !shouldSkipUpdate(currentStatus: currentStatus, newStatus: status) {
                     var updatedMessage = channelMsgs[index]
                     updatedMessage.deliveryStatus = status
-<<<<<<< HEAD
-                    roomMsgs[index] = updatedMessage
-                    roomMessages[room] = roomMsgs
-=======
                     channelMsgs[index] = updatedMessage
                     channelMessages[channel] = channelMsgs
-                    
-                    // Force UI update
-                    DispatchQueue.main.async { [weak self] in
-                        self?.objectWillChange.send()
-                    }
->>>>>>> 2afc32af
                 }
             }
         }
