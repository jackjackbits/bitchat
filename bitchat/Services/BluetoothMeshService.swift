//
// BluetoothMeshService.swift
// bitchat
//
// This is free and unencumbered software released into the public domain.
// For more information, see <https://unlicense.org>
//

import Foundation
import CoreBluetooth
import Combine
import CryptoKit
#if os(macOS)
import AppKit
import IOKit.ps
#else
import UIKit
#endif

// Extension for hex encoding
extension Data {
    func hexEncodedString() -> String {
        if self.isEmpty {
            return ""
        }
        return self.map { String(format: "%02x", $0) }.joined()
    }
}

class BluetoothMeshService: NSObject {
    static let serviceUUID = CBUUID(string: "F47B5E2D-4A9E-4C5A-9B3F-8E1D2C3A4B5C")
    static let characteristicUUID = CBUUID(string: "A1B2C3D4-E5F6-4A5B-8C9D-0E1F2A3B4C5D")
    
    private var centralManager: CBCentralManager?
    private var peripheralManager: CBPeripheralManager?
    private var discoveredPeripherals: [CBPeripheral] = []
    private var connectedPeripherals: [String: CBPeripheral] = [:]
    private var peripheralCharacteristics: [CBPeripheral: CBCharacteristic] = [:]
    private var characteristic: CBMutableCharacteristic?
    private var subscribedCentrals: [CBCentral] = []
    private var peerNicknames: [String: String] = [:]
    private let peerNicknamesLock = NSLock()
    private var activePeers: Set<String> = []  // Track all active peers
    private let activePeersLock = NSLock()  // Thread safety for activePeers
    private var peerRSSI: [String: NSNumber] = [:] // Track RSSI values for peers
    private var peripheralRSSI: [String: NSNumber] = [:] // Track RSSI by peripheral ID during discovery
    private var loggedCryptoErrors = Set<String>()  // Track which peers we've logged crypto errors for
    
    weak var delegate: BitchatDelegate?
    private let encryptionService = EncryptionService()
    private let messageQueue = DispatchQueue(label: "bitchat.messageQueue", attributes: .concurrent)
    private var processedMessages = Set<String>()
    private let maxTTL: UInt8 = 7  // Maximum hops for long-distance delivery
    private var announcedToPeers = Set<String>()  // Track which peers we've announced to
    private var announcedPeers = Set<String>()  // Track peers who have already been announced
    private var processedKeyExchanges = Set<String>()  // Track processed key exchanges to prevent duplicates
    private var intentionalDisconnects = Set<String>()  // Track peripherals we're disconnecting intentionally
    private var peerLastSeenTimestamps: [String: Date] = [:]  // Track when we last heard from each peer
    private var cleanupTimer: Timer?  // Timer to clean up stale peers
    
    // Store-and-forward message cache
    private struct StoredMessage {
        let packet: BitchatPacket
        let timestamp: Date
        let messageID: String
        let isForFavorite: Bool  // Messages for favorites stored indefinitely
    }
    private var messageCache: [StoredMessage] = []
    private let messageCacheTimeout: TimeInterval = 43200  // 12 hours for regular peers
    private let maxCachedMessages = 100  // For regular peers
    private let maxCachedMessagesForFavorites = 1000  // Much larger cache for favorites
    private var favoriteMessageQueue: [String: [StoredMessage]] = [:]  // Per-favorite message queues
    private var deliveredMessages: Set<String> = []  // Track delivered message IDs to prevent duplicates
    private var cachedMessagesSentToPeer: Set<String> = []  // Track which peers have already received cached messages
    private var receivedMessageTimestamps: [String: Date] = [:]  // Track timestamps of received messages for debugging
    private var recentlySentMessages: Set<String> = []  // Short-term cache to prevent any duplicate sends
    private let recentlySentMessagesLock = NSLock()  // Thread safety for recentlySentMessages
    private var lastMessageFromPeer: [String: Date] = [:]  // Track last message time from each peer for connection prioritization
    
    // Battery and range optimizations
    private var scanDutyCycleTimer: Timer?
    private var isActivelyScanning = true
    private var activeScanDuration: TimeInterval = 10.0  // Increased to 10 seconds for debugging - will be adjusted based on battery
    private var scanPauseDuration: TimeInterval = 2.0  // Reduced to 2 seconds for debugging - will be adjusted based on battery
    private var lastRSSIUpdate: [String: Date] = [:]  // Throttle RSSI updates
    private var batteryMonitorTimer: Timer?
    private var currentBatteryLevel: Float = 1.0  // Default to full battery
    
    // Battery optimizer integration
    private let batteryOptimizer = BatteryOptimizer.shared
    private var batteryOptimizerCancellables = Set<AnyCancellable>()
    
    // Peer list update debouncing
    private var peerListUpdateTimer: Timer?
    private let peerListUpdateDebounceInterval: TimeInterval = 0.1  // 100ms debounce for more responsive updates
    
    // Cover traffic for privacy
    private var coverTrafficTimer: Timer?
    private let coverTrafficPrefix = "☂DUMMY☂"  // Prefix to identify dummy messages after decryption
    private var lastCoverTrafficTime = Date()
    private var advertisingTimer: Timer?  // Timer for interval-based advertising
    
    // Timing randomization for privacy
    private let minMessageDelay: TimeInterval = 0.01  // 10ms minimum for faster sync
    private let maxMessageDelay: TimeInterval = 0.1   // 100ms maximum for faster sync
    
    // Fragment handling
    private var incomingFragments: [String: [Int: Data]] = [:]  // fragmentID -> [index: data]
    private var fragmentMetadata: [String: (originalType: UInt8, totalFragments: Int, timestamp: Date)] = [:]
    private let maxFragmentSize = 500  // Optimized for BLE 5.0 extended data length
    
    let myPeerID: String
    
    // ===== SCALING OPTIMIZATIONS =====
    
    // Connection pooling
    private var connectionPool: [String: CBPeripheral] = [:]
    private var connectionAttempts: [String: Int] = [:]
    private var connectionBackoff: [String: TimeInterval] = [:]
    private let maxConnectionAttempts = 3
    private let baseBackoffInterval: TimeInterval = 1.0
    
    // Probabilistic flooding
    private var relayProbability: Double = 1.0  // Start at 100%, decrease with peer count
    private let minRelayProbability: Double = 0.4  // Minimum 40% relay chance - ensures coverage
    
    // Message aggregation
    private var pendingMessages: [(message: BitchatPacket, destination: String?)] = []
    private var aggregationTimer: Timer?
    private var aggregationWindow: TimeInterval = 0.1  // 100ms window
    private let maxAggregatedMessages = 5
    
    // Optimized Bloom filter for efficient duplicate detection
    private var messageBloomFilter = OptimizedBloomFilter(expectedItems: 2000, falsePositiveRate: 0.01)
    private var bloomFilterResetTimer: Timer?
    private var lastBloomFilterNetworkSize: Int = 0  // Track network size for adaptive resizing
    
    // Network size estimation
    private var estimatedNetworkSize: Int {
        return max(activePeers.count, connectedPeripherals.count)
    }
    
    // Adaptive parameters based on network size
    private var adaptiveTTL: UInt8 {
        // Keep TTL high enough for messages to travel far
        let networkSize = estimatedNetworkSize
        if networkSize <= 20 {
            return 6  // Small networks: max distance
        } else if networkSize <= 50 {
            return 5  // Medium networks: still good reach
        } else if networkSize <= 100 {
            return 4  // Large networks: reasonable reach
        } else {
            return 3  // Very large networks: minimum viable
        }
    }
    
    private var adaptiveRelayProbability: Double {
        // Keep relay probability high enough to ensure delivery
        let networkSize = estimatedNetworkSize
        if networkSize <= 10 {
            return 1.0  // 100% for small networks
        } else if networkSize <= 30 {
            return 0.85 // 85% - most nodes relay
        } else if networkSize <= 50 {
            return 0.7  // 70% - still high probability
        } else if networkSize <= 100 {
            return 0.55 // 55% - over half relay
        } else {
            return 0.4  // 40% minimum - never go below this
        }
    }
    
    // BLE advertisement for lightweight presence
    private var advertisementData: [String: Any] = [:]
    private var isAdvertising = false
    
    // ===== MESSAGE AGGREGATION =====
    
    private func startAggregationTimer() {
        aggregationTimer?.invalidate()
        aggregationTimer = Timer.scheduledTimer(withTimeInterval: aggregationWindow, repeats: false) { [weak self] _ in
            self?.flushPendingMessages()
        }
    }
    
    private func flushPendingMessages() {
        guard !pendingMessages.isEmpty else { return }
        
        messageQueue.async { [weak self] in
            guard let self = self else { return }
            
            // Group messages by destination
            var messagesByDestination: [String?: [BitchatPacket]] = [:]
            
            for (message, destination) in self.pendingMessages {
                if messagesByDestination[destination] == nil {
                    messagesByDestination[destination] = []
                }
                messagesByDestination[destination]?.append(message)
            }
            
            // Send aggregated messages
            for (destination, messages) in messagesByDestination {
                if messages.count == 1 {
                    // Single message, send normally
                    if destination == nil {
                        self.broadcastPacket(messages[0])
                    } else if let dest = destination,
                              let peripheral = self.connectedPeripherals[dest],
                              peripheral.state == .connected,
                              let characteristic = self.peripheralCharacteristics[peripheral] {
                        if let data = messages[0].toBinaryData() {
                            peripheral.writeValue(data, for: characteristic, type: .withoutResponse)
                        }
                    }
                } else {
                    // Multiple messages - could aggregate into a single packet
                    // For now, send with minimal delay between them
                    for (index, message) in messages.enumerated() {
                        let delay = Double(index) * 0.02  // 20ms between messages
                        DispatchQueue.main.asyncAfter(deadline: .now() + delay) { [weak self] in
                            if destination == nil {
                                self?.broadcastPacket(message)
                            } else if let dest = destination,
                                      let peripheral = self?.connectedPeripherals[dest],
                                      peripheral.state == .connected,
                                      let characteristic = self?.peripheralCharacteristics[peripheral] {
                                if let data = message.toBinaryData() {
                                    peripheral.writeValue(data, for: characteristic, type: .withoutResponse)
                                }
                            }
                        }
                    }
                }
            }
            
            // Clear pending messages
            self.pendingMessages.removeAll()
        }
    }
    
    // Helper method to get fingerprint from public key data
    private func getPublicKeyFingerprint(_ publicKeyData: Data) -> String {
        let fingerprint = SHA256.hash(data: publicKeyData)
            .compactMap { String(format: "%02x", $0) }
            .joined()
            .prefix(16)  // Use first 16 chars for brevity
            .lowercased()
        return String(fingerprint)
    }
    
    // Public method to get peer's public key data
    func getPeerPublicKey(_ peerID: String) -> Data? {
        return encryptionService.getPeerIdentityKey(peerID)
    }
    
    override init() {
        // Generate ephemeral peer ID for each session to prevent tracking
        // Use random bytes instead of UUID for better anonymity
        var randomBytes = [UInt8](repeating: 0, count: 4)
        _ = SecRandomCopyBytes(kSecRandomDefault, 4, &randomBytes)
        self.myPeerID = randomBytes.map { String(format: "%02x", $0) }.joined()
        
        super.init()
        
        centralManager = CBCentralManager(delegate: self, queue: nil)
        peripheralManager = CBPeripheralManager(delegate: self, queue: nil)
        
        // Start bloom filter reset timer (reset every 5 minutes)
        bloomFilterResetTimer = Timer.scheduledTimer(withTimeInterval: 300.0, repeats: true) { [weak self] _ in
            self?.messageQueue.async(flags: .barrier) {
                guard let self = self else { return }
                
                let networkSize = self.estimatedNetworkSize
                let sizeChange = abs(networkSize - self.lastBloomFilterNetworkSize)
                
                // Only recreate bloom filter if network size changed significantly (>50% or >20 peers)
                if sizeChange > max(self.lastBloomFilterNetworkSize / 2, 20) {
                    self.messageBloomFilter = OptimizedBloomFilter.adaptive(for: networkSize)
                    self.lastBloomFilterNetworkSize = networkSize
                    print("[BloomFilter] Recreated for network size: \(networkSize), memory: \(self.messageBloomFilter.memorySizeBytes) bytes")
                } else {
                    // Just reset the existing bloom filter - much more efficient
                    self.messageBloomFilter.reset()
                    print("[BloomFilter] Reset (no recreation needed), network size: \(networkSize)")
                }
                
                // Clear other duplicate detection sets
                self.processedMessages.removeAll()
                self.processedKeyExchanges.removeAll()
<<<<<<< HEAD
=======
                
>>>>>>> 4ba720f1
            }
        }
        
        // Start stale peer cleanup timer (every 30 seconds)
        cleanupTimer = Timer.scheduledTimer(withTimeInterval: 60.0, repeats: true) { [weak self] _ in
            self?.cleanupStalePeers()
        }
        
        // Register for app termination notifications
        #if os(macOS)
        NotificationCenter.default.addObserver(
            self,
            selector: #selector(appWillTerminate),
            name: NSApplication.willTerminateNotification,
            object: nil
        )
        #else
        NotificationCenter.default.addObserver(
            self,
            selector: #selector(appWillTerminate),
            name: UIApplication.willTerminateNotification,
            object: nil
        )
        #endif
    }
    
    deinit {
        cleanup()
        scanDutyCycleTimer?.invalidate()
        batteryMonitorTimer?.invalidate()
        coverTrafficTimer?.invalidate()
        bloomFilterResetTimer?.invalidate()
        aggregationTimer?.invalidate()
        cleanupTimer?.invalidate()
    }
    
    @objc private func appWillTerminate() {
        cleanup()
    }
    
    private func cleanup() {
        // Send leave announcement before disconnecting
        sendLeaveAnnouncement()
        
        // Give the leave message time to send
        Thread.sleep(forTimeInterval: 0.2)
        
        // First, disconnect all peripherals which will trigger disconnect delegates
        for (_, peripheral) in connectedPeripherals {
            centralManager?.cancelPeripheralConnection(peripheral)
        }
        
        // Stop advertising
        if peripheralManager?.isAdvertising == true {
            peripheralManager?.stopAdvertising()
        }
        
        // Stop scanning
        centralManager?.stopScan()
        
        // Remove all services - this will disconnect any connected centrals
        if peripheralManager?.state == .poweredOn {
            peripheralManager?.removeAllServices()
        }
        
        // Clear all tracking
        connectedPeripherals.removeAll()
        subscribedCentrals.removeAll()
        activePeersLock.lock()
        activePeers.removeAll()
        activePeersLock.unlock()
        announcedPeers.removeAll()
        
        // Clear announcement tracking
        announcedToPeers.removeAll()
        
        // Clear last seen timestamps
        peerLastSeenTimestamps.removeAll()
    }
    
    func startServices() {
        // Starting services
        // Start both central and peripheral services
        if centralManager?.state == .poweredOn {
            startScanning()
        }
        if peripheralManager?.state == .poweredOn {
            setupPeripheral()
            startAdvertising()
        }
        
        // Send initial announces after services are ready
        DispatchQueue.main.asyncAfter(deadline: .now() + 0.2) { [weak self] in
            self?.sendBroadcastAnnounce()
        }
        
        // Setup battery optimizer
        setupBatteryOptimizer()
        
        // Start cover traffic for privacy
        startCoverTraffic()
    }
    
    func sendBroadcastAnnounce() {
        guard let vm = delegate as? ChatViewModel else { return }
        
        let announcePacket = BitchatPacket(
            type: MessageType.announce.rawValue,
            ttl: 3,  // Increase TTL so announce reaches all peers
            senderID: myPeerID,
            payload: Data(vm.nickname.utf8)
        )
        
        
        // Initial send with random delay
        let initialDelay = self.randomDelay()
        DispatchQueue.main.asyncAfter(deadline: .now() + initialDelay) { [weak self] in
            self?.broadcastPacket(announcePacket)
        }
        
        // Send multiple times for reliability with jittered delays
        for baseDelay in [0.2, 0.5, 1.0] {
            let jitteredDelay = baseDelay + self.randomDelay()
            DispatchQueue.main.asyncAfter(deadline: .now() + jitteredDelay) { [weak self] in
                guard let self = self else { return }
                self.broadcastPacket(announcePacket)
            }
        }
    }
    
    func startAdvertising() {
        guard peripheralManager?.state == .poweredOn else { 
            return 
        }
        
        // Use generic advertising to avoid identification
        // No identifying prefixes or app names for activist safety
        
        // Only use allowed advertisement keys
        advertisementData = [
            CBAdvertisementDataServiceUUIDsKey: [BluetoothMeshService.serviceUUID],
            // Use only peer ID without any identifying prefix
            CBAdvertisementDataLocalNameKey: myPeerID
        ]
        
        isAdvertising = true
        peripheralManager?.startAdvertising(advertisementData)
    }
    
    func startScanning() {
        guard centralManager?.state == .poweredOn else { 
            return 
        }
        
        // Enable duplicate detection for RSSI tracking
        let scanOptions: [String: Any] = [
            CBCentralManagerScanOptionAllowDuplicatesKey: true
        ]
        
        centralManager?.scanForPeripherals(
            withServices: [BluetoothMeshService.serviceUUID],
            options: scanOptions
        )
        
        // Update scan parameters based on battery before starting
        updateScanParametersForBattery()
        
        // Implement scan duty cycling for battery efficiency
        // TEMPORARILY DISABLED FOR DEBUGGING
        scheduleScanDutyCycle()
    }
    
    private func scheduleScanDutyCycle() {
        guard scanDutyCycleTimer == nil else { return }
        
        // Start with active scanning
        isActivelyScanning = true
        
        scanDutyCycleTimer = Timer.scheduledTimer(withTimeInterval: activeScanDuration, repeats: true) { [weak self] _ in
            guard let self = self else { return }
            
            if self.isActivelyScanning {
                // Pause scanning to save battery
                self.centralManager?.stopScan()
                self.isActivelyScanning = false
                
                // Schedule resume
                DispatchQueue.main.asyncAfter(deadline: .now() + self.scanPauseDuration) { [weak self] in
                    guard let self = self else { return }
                    if self.centralManager?.state == .poweredOn {
                        self.centralManager?.scanForPeripherals(
                            withServices: [BluetoothMeshService.serviceUUID],
                            options: [CBCentralManagerScanOptionAllowDuplicatesKey: true]
                        )
                        self.isActivelyScanning = true
                    }
                }
            }
        }
    }
    
    private func setupPeripheral() {
        let characteristic = CBMutableCharacteristic(
            type: BluetoothMeshService.characteristicUUID,
            properties: [.read, .write, .writeWithoutResponse, .notify],
            value: nil,
            permissions: [.readable, .writeable]
        )
        
        let service = CBMutableService(type: BluetoothMeshService.serviceUUID, primary: true)
        service.characteristics = [characteristic]
        
        peripheralManager?.add(service)
        self.characteristic = characteristic
    }
    
    func sendMessage(_ content: String, mentions: [String] = [], channel: String? = nil, to recipientID: String? = nil, messageID: String? = nil, timestamp: Date? = nil) {
        // Defensive check for empty content
        guard !content.isEmpty else { return }
        messageQueue.async { [weak self] in
            guard let self = self else { return }
            
            let nickname = self.delegate as? ChatViewModel
            let senderNick = nickname?.nickname ?? self.myPeerID
            
            let message = BitchatMessage(
                id: messageID,
                sender: senderNick,
                content: content,
                timestamp: timestamp ?? Date(),
                isRelay: false,
                originalSender: nil,
                isPrivate: false,
                recipientNickname: nil,
                senderPeerID: self.myPeerID,
                mentions: mentions.isEmpty ? nil : mentions,
                channel: channel
            )
            
            if let messageData = message.toBinaryPayload() {
                // Sign the message payload (no encryption for broadcasts)
                let signature: Data?
                do {
                    signature = try self.encryptionService.sign(messageData)
                } catch {
                    // print("[CRYPTO] Failed to sign message: \(error)")
                    signature = nil
                }
                
                // Use unified message type with broadcast recipient
                let packet = BitchatPacket(
                    type: MessageType.message.rawValue,
                    senderID: Data(self.myPeerID.utf8),
                    recipientID: SpecialRecipients.broadcast,  // Special broadcast ID
                    timestamp: UInt64(Date().timeIntervalSince1970 * 1000), // milliseconds
                    payload: messageData,
                    signature: signature,
                    ttl: self.adaptiveTTL
                )
                
                // Track this message to prevent duplicate sends
                let msgID = "\(packet.timestamp)-\(self.myPeerID)-\(packet.payload.prefix(32).hashValue)"
                
                self.recentlySentMessagesLock.lock()
                let shouldSend = !self.recentlySentMessages.contains(msgID)
                if shouldSend {
                    self.recentlySentMessages.insert(msgID)
                }
                self.recentlySentMessagesLock.unlock()
                
                if shouldSend {
                    // Clean up old entries after 10 seconds
                    self.messageQueue.asyncAfter(deadline: .now() + 10.0) { [weak self] in
                        guard let self = self else { return }
                        self.recentlySentMessagesLock.lock()
                        self.recentlySentMessages.remove(msgID)
                        self.recentlySentMessagesLock.unlock()
                    }
                    
                    // Add random delay before initial send
                    let initialDelay = self.randomDelay()
                    DispatchQueue.main.asyncAfter(deadline: .now() + initialDelay) { [weak self] in
                        self?.broadcastPacket(packet)
                    }
                    
                    // Single retry for reliability
                    let retryDelay = 0.3 + self.randomDelay()
                    DispatchQueue.main.asyncAfter(deadline: .now() + retryDelay) { [weak self] in
                        self?.broadcastPacket(packet)
                        // Re-sending message
                    }
                }
            }
        }
    }
    
    
    func sendPrivateMessage(_ content: String, to recipientPeerID: String, recipientNickname: String, messageID: String? = nil) {
        // Defensive checks
        guard !content.isEmpty, !recipientPeerID.isEmpty, !recipientNickname.isEmpty else { return }
        
        messageQueue.async { [weak self] in
            guard let self = self else { return }
            
            let nickname = self.delegate as? ChatViewModel
            let senderNick = nickname?.nickname ?? self.myPeerID
            
            // Use provided message ID or generate a new one
            let msgID = messageID ?? UUID().uuidString
            
            let message = BitchatMessage(
                id: msgID,
                sender: senderNick,
                content: content,
                timestamp: Date(),
                isRelay: false,
                originalSender: nil,
                isPrivate: true,
                recipientNickname: recipientNickname,
                senderPeerID: self.myPeerID
            )
            
            if let messageData = message.toBinaryPayload() {
                // Pad message to standard block size for privacy
                let blockSize = MessagePadding.optimalBlockSize(for: messageData.count)
                let paddedData = MessagePadding.pad(messageData, toSize: blockSize)
                
                // Encrypt the padded message for the recipient
                let encryptedPayload: Data
                do {
                    encryptedPayload = try self.encryptionService.encrypt(paddedData, for: recipientPeerID)
                } catch {
                    // print("[CRYPTO] Failed to encrypt private message: \(error)")
                    // Don't send unencrypted private messages
                    return
                }
                
                // Sign the encrypted payload
                let signature: Data?
                do {
                    signature = try self.encryptionService.sign(encryptedPayload)
                } catch {
                    // print("[CRYPTO] Failed to sign private message: \(error)")
                    signature = nil
                }
                
                // Create packet with recipient ID for proper routing
                let packet = BitchatPacket(
                    type: MessageType.message.rawValue,
                    senderID: Data(self.myPeerID.utf8),
                    recipientID: Data(recipientPeerID.utf8),
                    timestamp: UInt64(Date().timeIntervalSince1970 * 1000), // milliseconds
                    payload: encryptedPayload,
                    signature: signature,
                    ttl: self.adaptiveTTL
                )
                
                
                // Check if recipient is offline and cache if they're a favorite
                self.activePeersLock.lock()
                let isRecipientOffline = !self.activePeers.contains(recipientPeerID)
                self.activePeersLock.unlock()
                
                if isRecipientOffline {
                    if let publicKeyData = self.encryptionService.getPeerIdentityKey(recipientPeerID) {
                        let fingerprint = self.getPublicKeyFingerprint(publicKeyData)
                        if self.delegate?.isFavorite(fingerprint: fingerprint) ?? false {
                            // Recipient is offline favorite, cache the message
                            let messageID = "\(packet.timestamp)-\(self.myPeerID)"
                            self.cacheMessage(packet, messageID: messageID)
                        }
                    }
                }
                
                // Track to prevent duplicate sends
                let msgID = "\(packet.timestamp)-\(self.myPeerID)-\(packet.payload.prefix(32).hashValue)"
                
                self.recentlySentMessagesLock.lock()
                let shouldSend = !self.recentlySentMessages.contains(msgID)
                if shouldSend {
                    self.recentlySentMessages.insert(msgID)
                }
                self.recentlySentMessagesLock.unlock()
                
                if shouldSend {
                    // Clean up after 10 seconds
                    self.messageQueue.asyncAfter(deadline: .now() + 10.0) { [weak self] in
                        guard let self = self else { return }
                        self.recentlySentMessagesLock.lock()
                        self.recentlySentMessages.remove(msgID)
                        self.recentlySentMessagesLock.unlock()
                    }
                    
                    // Message tracking is now done in ChatViewModel to ensure consistent message IDs
                    
                    // Add random delay for timing obfuscation
                    let delay = self.randomDelay()
                    DispatchQueue.main.asyncAfter(deadline: .now() + delay) { [weak self] in
                        self?.broadcastPacket(packet)
                        // Private message sent with timing delay
                    }
                    
                    // Don't call didReceiveMessage here - let the view model handle it directly
                }
            }
        }
    }
    
    func sendChannelLeaveNotification(_ channel: String) {
        messageQueue.async { [weak self] in
            guard let self = self else { return }
            
            // Create a leave packet with channel hashtag as payload
            let packet = BitchatPacket(
                type: MessageType.leave.rawValue,
                senderID: Data(self.myPeerID.utf8),
                recipientID: SpecialRecipients.broadcast,  // Broadcast to all
                timestamp: UInt64(Date().timeIntervalSince1970 * 1000),
                payload: Data(channel.utf8),  // Channel hashtag as payload
                signature: nil,
                ttl: 3  // Short TTL for leave notifications
            )
            
            self.broadcastPacket(packet)
        }
    }
    
    func sendDeliveryAck(_ ack: DeliveryAck, to recipientID: String) {
        messageQueue.async { [weak self] in
            guard let self = self else { return }
            
            // Encode the ACK
            guard let ackData = ack.encode() else {
                return
            }
            
            // Encrypt ACK for the original sender
            let encryptedPayload: Data
            do {
                encryptedPayload = try self.encryptionService.encrypt(ackData, for: recipientID)
            } catch {
                return
            }
            
            // Create ACK packet with direct routing to original sender
            let packet = BitchatPacket(
                type: MessageType.deliveryAck.rawValue,
                senderID: Data(self.myPeerID.utf8),
                recipientID: Data(recipientID.utf8),
                timestamp: UInt64(Date().timeIntervalSince1970 * 1000),
                payload: encryptedPayload,
                signature: nil,  // ACKs don't need signatures
                ttl: 3  // Limited TTL for ACKs
            )
            
            // Send immediately without delay (ACKs should be fast)
            self.broadcastPacket(packet)
        }
    }
    
    func sendReadReceipt(_ receipt: ReadReceipt, to recipientID: String) {
        messageQueue.async { [weak self] in
            guard let self = self else { return }
            
            // Encode the receipt
            guard let receiptData = receipt.encode() else {
                return
            }
            
            // Encrypt receipt for the original sender
            let encryptedPayload: Data
            do {
                encryptedPayload = try self.encryptionService.encrypt(receiptData, for: recipientID)
            } catch {
                return
            }
            
            // Create read receipt packet with direct routing to original sender
            let packet = BitchatPacket(
                type: MessageType.readReceipt.rawValue,
                senderID: Data(self.myPeerID.utf8),
                recipientID: Data(recipientID.utf8),
                timestamp: UInt64(Date().timeIntervalSince1970 * 1000),
                payload: encryptedPayload,
                signature: nil,  // Read receipts don't need signatures
                ttl: 3  // Limited TTL for receipts
            )
            
            // Send immediately without delay
            self.broadcastPacket(packet)
        }
    }
    
    func announcePasswordProtectedChannel(_ channel: String, isProtected: Bool = true, creatorID: String? = nil, keyCommitment: String? = nil) {
        messageQueue.async { [weak self] in
            guard let self = self else { return }
            
            // Payload format: channel|isProtected|creatorID|keyCommitment
            let protectedFlag = isProtected ? "1" : "0"
            let creator = creatorID ?? self.myPeerID
            let commitment = keyCommitment ?? ""
            let payload = "\(channel)|\(protectedFlag)|\(creator)|\(commitment)"
            
            let packet = BitchatPacket(
                type: MessageType.channelAnnounce.rawValue,
                senderID: Data(self.myPeerID.utf8),
                recipientID: SpecialRecipients.broadcast,
                timestamp: UInt64(Date().timeIntervalSince1970 * 1000),
                payload: Data(payload.utf8),
                signature: nil,
                ttl: 5  // Allow wider propagation for channel announcements
            )
            
            self.broadcastPacket(packet)
        }
    }
    
    func sendChannelRetentionAnnouncement(_ channel: String, enabled: Bool) {
        messageQueue.async { [weak self] in
            guard let self = self else { return }
            
            // Payload format: channel|enabled|creatorID
            let enabledFlag = enabled ? "1" : "0"
            let payload = "\(channel)|\(enabledFlag)|\(self.myPeerID)"
            
            let packet = BitchatPacket(
                type: MessageType.channelRetention.rawValue,
                senderID: Data(self.myPeerID.utf8),
                recipientID: SpecialRecipients.broadcast,
                timestamp: UInt64(Date().timeIntervalSince1970 * 1000),
                payload: Data(payload.utf8),
                signature: nil,
                ttl: 5  // Allow wider propagation for channel announcements
            )
            
            self.broadcastPacket(packet)
        }
    }
    
    func sendEncryptedChannelMessage(_ content: String, mentions: [String], channel: String, channelKey: SymmetricKey, messageID: String? = nil, timestamp: Date? = nil) {
        messageQueue.async { [weak self] in
            guard let self = self else { return }
            
            let nickname = self.delegate as? ChatViewModel
            let senderNick = nickname?.nickname ?? self.myPeerID
            
            // Encrypt the content
            guard let contentData = content.data(using: .utf8) else { return }
            
            // Debug logging removed
            
            do {
                let sealedBox = try AES.GCM.seal(contentData, using: channelKey)
                guard let encryptedData = sealedBox.combined else {
                    // Encryption failed to produce combined data
                    return
                }
                
                // Create message with encrypted content
                let message = BitchatMessage(
                    id: messageID,
                    sender: senderNick,
                    content: "",  // Empty placeholder since actual content is encrypted
                    timestamp: timestamp ?? Date(),
                    isRelay: false,
                    originalSender: nil,
                    isPrivate: false,
                    recipientNickname: nil,
                    senderPeerID: self.myPeerID,
                    mentions: mentions.isEmpty ? nil : mentions,
                    channel: channel,
                    encryptedContent: encryptedData,
                    isEncrypted: true
                )
                
                if let messageData = message.toBinaryPayload() {
                    // Sign the message payload
                    let signature: Data?
                    do {
                        signature = try self.encryptionService.sign(messageData)
                    } catch {
                        signature = nil
                    }
                    
                    let packet = BitchatPacket(
                        type: MessageType.message.rawValue,
                        senderID: Data(self.myPeerID.utf8),
                        recipientID: SpecialRecipients.broadcast,
                        timestamp: UInt64(Date().timeIntervalSince1970 * 1000),
                        payload: messageData,
                        signature: signature,
                        ttl: self.adaptiveTTL
                    )
                    
                    self.broadcastPacket(packet)
                }
            } catch {
            }
        }
    }
    
    private func sendAnnouncementToPeer(_ peerID: String) {
        guard let vm = delegate as? ChatViewModel else { return }
        
        
        // Always send announce, don't check if already announced
        // This ensures peers get our nickname even if they reconnect
        
        let packet = BitchatPacket(
            type: MessageType.announce.rawValue,
            ttl: 3,  // Allow relay for better reach
            senderID: myPeerID,
            payload: Data(vm.nickname.utf8)
        )
        
        if let data = packet.toBinaryData() {
            // Try both broadcast and targeted send
            broadcastPacket(packet)
            
            // Also try targeted send if we have the peripheral
            if let peripheral = connectedPeripherals[peerID],
               peripheral.state == .connected,
               let characteristic = peripheral.services?.first(where: { $0.uuid == BluetoothMeshService.serviceUUID })?.characteristics?.first(where: { $0.uuid == BluetoothMeshService.characteristicUUID }) {
                let writeType: CBCharacteristicWriteType = characteristic.properties.contains(.write) ? .withResponse : .withoutResponse
                peripheral.writeValue(data, for: characteristic, type: writeType)
            } else {
            }
        } else {
        }
        
        announcedToPeers.insert(peerID)
    }
    
    private func sendLeaveAnnouncement() {
        guard let vm = delegate as? ChatViewModel else { return }
        
        let packet = BitchatPacket(
            type: MessageType.leave.rawValue,
            ttl: 1,  // Don't relay leave messages
            senderID: myPeerID,
            payload: Data(vm.nickname.utf8)
        )
        
        broadcastPacket(packet)
    }
    
    
    func getPeerNicknames() -> [String: String] {
        peerNicknamesLock.lock()
        let copy = peerNicknames
        peerNicknamesLock.unlock()
        return copy
    }
    
    func getPeerRSSI() -> [String: NSNumber] {
        // Create a copy with default values for connected peers without RSSI
        var rssiWithDefaults = peerRSSI
        
        // For any active peer without RSSI, assume decent signal (-60)
        // This handles centrals where we can't read RSSI
        for peerID in activePeers {
            if rssiWithDefaults[peerID] == nil {
                rssiWithDefaults[peerID] = NSNumber(value: -60)  // Good signal default
            }
        }
        
        return rssiWithDefaults
    }
    
    // Emergency disconnect for panic situations
    func emergencyDisconnectAll() {
        // Stop advertising immediately
        if peripheralManager?.isAdvertising == true {
            peripheralManager?.stopAdvertising()
        }
        
        // Stop scanning
        centralManager?.stopScan()
        scanDutyCycleTimer?.invalidate()
        scanDutyCycleTimer = nil
        
        // Disconnect all peripherals
        for (_, peripheral) in connectedPeripherals {
            centralManager?.cancelPeripheralConnection(peripheral)
        }
        
        // Clear all peer data
        connectedPeripherals.removeAll()
        peripheralCharacteristics.removeAll()
        discoveredPeripherals.removeAll()
        subscribedCentrals.removeAll()
        peerNicknames.removeAll()
        activePeers.removeAll()
        peerRSSI.removeAll()
        peripheralRSSI.removeAll()
        announcedToPeers.removeAll()
        announcedPeers.removeAll()
        processedMessages.removeAll()
        incomingFragments.removeAll()
        fragmentMetadata.removeAll()
        
        // Clear persistent identity
        encryptionService.clearPersistentIdentity()
        
        // print("[PANIC] Emergency disconnect completed")
    }
    
    private func getAllConnectedPeerIDs() -> [String] {
        // Return all valid active peers
        activePeersLock.lock()
        let peersCopy = activePeers
        activePeersLock.unlock()
        
        let validPeers = peersCopy.filter { peerID in
            // Ensure peerID is valid
            return !peerID.isEmpty &&
                   peerID != "unknown" &&
                   peerID != myPeerID
        }
        
        return Array(validPeers).sorted()
    }
    
    // Debounced peer list update notification
    private func notifyPeerListUpdate(immediate: Bool = false) {
        if immediate {
            // For initial connections, update immediately
            let connectedPeerIDs = self.getAllConnectedPeerIDs()
            // print("[DEBUG] Notifying peer list update immediately: \(connectedPeerIDs.count) peers")
            
            DispatchQueue.main.async {
                self.delegate?.didUpdatePeerList(connectedPeerIDs)
            }
        } else {
            // Must schedule timer on main thread
            DispatchQueue.main.async { [weak self] in
                guard let self = self else { return }
                
                // Cancel any pending update
                self.peerListUpdateTimer?.invalidate()
                
                // Schedule a new update after debounce interval
                self.peerListUpdateTimer = Timer.scheduledTimer(withTimeInterval: self.peerListUpdateDebounceInterval, repeats: false) { [weak self] _ in
                    guard let self = self else { return }
                    
                    let connectedPeerIDs = self.getAllConnectedPeerIDs()
                    // print("[DEBUG] Notifying peer list update after debounce: \(connectedPeerIDs.count) peers")
                    
                    self.delegate?.didUpdatePeerList(connectedPeerIDs)
                }
            }
        }
    }
    
    // Clean up stale peers that haven't been seen in a while
    private func cleanupStalePeers() {
        let staleThreshold: TimeInterval = 180.0 // 3 minutes - increased for better stability
        let now = Date()
        
        activePeersLock.lock()
        let peersToRemove = activePeers.filter { peerID in
            if let lastSeen = peerLastSeenTimestamps[peerID] {
                return now.timeIntervalSince(lastSeen) > staleThreshold
            }
            return false // Keep peers we haven't tracked yet
        }
        
        for peerID in peersToRemove {
            // Check if this peer has an active peripheral connection
            if let peripheral = connectedPeripherals[peerID], peripheral.state == .connected {
                // Skipping removal - still has active connection
                // Update last seen time to prevent immediate re-removal
                peerLastSeenTimestamps[peerID] = Date()
                continue
            }
            
            activePeers.remove(peerID)
            peerLastSeenTimestamps.removeValue(forKey: peerID)
            
            // Clean up all associated data
            connectedPeripherals.removeValue(forKey: peerID)
            peerRSSI.removeValue(forKey: peerID)
            announcedPeers.remove(peerID)
            announcedToPeers.remove(peerID)
            processedKeyExchanges = processedKeyExchanges.filter { !$0.contains(peerID) }
            
            peerNicknamesLock.lock()
            peerNicknames.removeValue(forKey: peerID)
            peerNicknamesLock.unlock()
            
            // Removed stale peer
        }
        activePeersLock.unlock()
        
        if !peersToRemove.isEmpty {
            notifyPeerListUpdate()
        }
    }
    
    // MARK: - Store-and-Forward Methods
    
    private func cacheMessage(_ packet: BitchatPacket, messageID: String) {
        messageQueue.async(flags: .barrier) { [weak self] in
            guard let self = self else { return }
            
            // Don't cache certain message types
            guard packet.type != MessageType.keyExchange.rawValue,
                  packet.type != MessageType.announce.rawValue,
                  packet.type != MessageType.leave.rawValue,
                  packet.type != MessageType.fragmentStart.rawValue,
                  packet.type != MessageType.fragmentContinue.rawValue,
                  packet.type != MessageType.fragmentEnd.rawValue else {
                return
            }
            
            // Don't cache broadcast messages
            if let recipientID = packet.recipientID,
               recipientID == SpecialRecipients.broadcast {
                return  // Never cache broadcast messages
            }
            
            // Check if this is a private message for a favorite
            var isForFavorite = false
            if packet.type == MessageType.message.rawValue,
               let recipientID = packet.recipientID,
               let recipientPeerID = String(data: recipientID.trimmingNullBytes(), encoding: .utf8) {
                // Check if recipient is a favorite via their public key fingerprint
                if let publicKeyData = self.encryptionService.getPeerIdentityKey(recipientPeerID) {
                    let fingerprint = self.getPublicKeyFingerprint(publicKeyData)
                    isForFavorite = self.delegate?.isFavorite(fingerprint: fingerprint) ?? false
                }
            }
            
            // Create stored message with original packet timestamp preserved
            let storedMessage = StoredMessage(
                packet: packet,
                timestamp: Date(timeIntervalSince1970: TimeInterval(packet.timestamp) / 1000.0), // convert from milliseconds
                messageID: messageID,
                isForFavorite: isForFavorite
            )
            
            
            if isForFavorite {
                if let recipientID = packet.recipientID,
                   let recipientPeerID = String(data: recipientID.trimmingNullBytes(), encoding: .utf8) {
                    if self.favoriteMessageQueue[recipientPeerID] == nil {
                        self.favoriteMessageQueue[recipientPeerID] = []
                    }
                    self.favoriteMessageQueue[recipientPeerID]?.append(storedMessage)
                    
                    // Limit favorite queue size
                    if let count = self.favoriteMessageQueue[recipientPeerID]?.count,
                       count > self.maxCachedMessagesForFavorites {
                        self.favoriteMessageQueue[recipientPeerID]?.removeFirst()
                    }
                    
                }
            } else {
                // Clean up old messages first (only for regular cache)
                self.cleanupMessageCache()
                
                // Add to regular cache
                self.messageCache.append(storedMessage)
                
                // Limit cache size
                if self.messageCache.count > self.maxCachedMessages {
                    self.messageCache.removeFirst()
                }
                
            }
        }
    }
    
    private func cleanupMessageCache() {
        let cutoffTime = Date().addingTimeInterval(-messageCacheTimeout)
        // Only remove non-favorite messages that are older than timeout
        messageCache.removeAll { !$0.isForFavorite && $0.timestamp < cutoffTime }
        
        // Clean up delivered messages set periodically (keep recent 1000 entries)
        if deliveredMessages.count > 1000 {
            // Clear older entries while keeping recent ones
            deliveredMessages.removeAll()
        }
    }
    
    private func sendCachedMessages(to peerID: String) {
        messageQueue.async { [weak self] in
            guard let self = self,
                  let peripheral = self.connectedPeripherals[peerID],
                  let characteristic = self.peripheralCharacteristics[peripheral] else {
                return
            }
            
            
            // Check if we've already sent cached messages to this peer in this session
            if self.cachedMessagesSentToPeer.contains(peerID) {
                return  // Already sent cached messages to this peer in this session
            }
            
            // Mark that we're sending cached messages to this peer
            self.cachedMessagesSentToPeer.insert(peerID)
            
            // Clean up old messages first
            self.cleanupMessageCache()
            
            var messagesToSend: [StoredMessage] = []
            
            // First, check if this peer has any favorite messages waiting
            if let favoriteMessages = self.favoriteMessageQueue[peerID] {
                // Filter out already delivered messages
                let undeliveredFavoriteMessages = favoriteMessages.filter { !self.deliveredMessages.contains($0.messageID) }
                messagesToSend.append(contentsOf: undeliveredFavoriteMessages)
                // Clear the favorite queue after adding to send list
                self.favoriteMessageQueue[peerID] = nil
            }
            
            // Filter regular cached messages for this specific recipient
            let recipientMessages = self.messageCache.filter { storedMessage in
                if self.deliveredMessages.contains(storedMessage.messageID) {
                    return false
                }
                if let recipientID = storedMessage.packet.recipientID,
                   let recipientPeerID = String(data: recipientID.trimmingNullBytes(), encoding: .utf8) {
                    return recipientPeerID == peerID
                }
                return false  // Don't forward broadcast messages
            }
            messagesToSend.append(contentsOf: recipientMessages)
            
            
            // Sort messages by timestamp to ensure proper ordering
            messagesToSend.sort { $0.timestamp < $1.timestamp }
            
            if !messagesToSend.isEmpty {
                // print("[STORE_FORWARD] Sending \(messagesToSend.count) cached messages to \(peerID)")
            }
            
            // Mark messages as delivered immediately to prevent duplicates
            let messageIDsToRemove = messagesToSend.map { $0.messageID }
            self.deliveredMessages.formUnion(messageIDsToRemove)
            
            // Send cached messages with slight delay between each
            for (index, storedMessage) in messagesToSend.enumerated() {
                let delay = Double(index) * 0.02 // 20ms between messages for faster sync
                
                DispatchQueue.main.asyncAfter(deadline: .now() + delay) { [weak peripheral] in
                    guard let peripheral = peripheral,
                          peripheral.state == .connected else {
                        return
                    }
                    
                    // Send the original packet with preserved timestamp
                    let packetToSend = storedMessage.packet
                    
                    if let data = packetToSend.toBinaryData(),
                       characteristic.properties.contains(.writeWithoutResponse) {
                        peripheral.writeValue(data, for: characteristic, type: .withoutResponse)
                    }
                }
            }
            
            // Remove sent messages immediately
            if !messageIDsToRemove.isEmpty {
                self.messageQueue.async(flags: .barrier) {
                    // Remove only the messages we sent to this specific peer
                    self.messageCache.removeAll { message in
                        messageIDsToRemove.contains(message.messageID)
                    }
                    
                    // Also remove from favorite queue if any
                    if var favoriteQueue = self.favoriteMessageQueue[peerID] {
                        favoriteQueue.removeAll { message in
                            messageIDsToRemove.contains(message.messageID)
                        }
                        self.favoriteMessageQueue[peerID] = favoriteQueue.isEmpty ? nil : favoriteQueue
                    }
                }
            }
        }
    }
    
    private func estimateDistance(rssi: Int) -> Int {
        // Rough distance estimation based on RSSI
        // Using path loss formula: RSSI = TxPower - 10 * n * log10(distance)
        // Assuming TxPower = -59 dBm at 1m, n = 2.0 (free space)
        let txPower = -59.0
        let pathLossExponent = 2.0
        
        let ratio = (txPower - Double(rssi)) / (10.0 * pathLossExponent)
        let distance = pow(10.0, ratio)
        
        return Int(distance)
    }
    
    private func broadcastPacket(_ packet: BitchatPacket) {
        guard let data = packet.toBinaryData() else { 
            // print("[ERROR] Failed to convert packet to binary data")
            // Add to retry queue if this is a message packet AND it's our own message
            if let senderID = String(data: packet.senderID.trimmingNullBytes(), encoding: .utf8),
               senderID == self.myPeerID,
               packet.type == MessageType.message.rawValue,
               let message = BitchatMessage.fromBinaryPayload(packet.payload) {
                MessageRetryService.shared.addMessageForRetry(
                    content: message.content,
                    mentions: message.mentions,
                    channel: message.channel,
                    isPrivate: message.isPrivate,
                    recipientPeerID: nil,
                    recipientNickname: message.recipientNickname,
                    channelKey: nil,
                    originalMessageID: message.id,
                    originalTimestamp: message.timestamp
                )
            }
            return 
        }
        
        
        // Send to connected peripherals (as central)
        var sentToPeripherals = 0
        for (_, peripheral) in connectedPeripherals {
            if let characteristic = peripheralCharacteristics[peripheral] {
                // Check if peripheral is connected before writing
                if peripheral.state == .connected {
                    // Use withoutResponse for faster transmission when possible
                    // Only use withResponse for critical messages or when MTU negotiation needed
                    let writeType: CBCharacteristicWriteType = data.count > 512 ? .withResponse : .withoutResponse
                    
                    // Additional safety check for characteristic properties
                    if characteristic.properties.contains(.write) || 
                       characteristic.properties.contains(.writeWithoutResponse) {
                        peripheral.writeValue(data, for: characteristic, type: writeType)
                        sentToPeripherals += 1
                    }
                } else {
                    if let peerID = connectedPeripherals.first(where: { $0.value == peripheral })?.key {
                        connectedPeripherals.removeValue(forKey: peerID)
                        peripheralCharacteristics.removeValue(forKey: peripheral)
                    }
                }
            } else {
            }
        }
        
        // Send to subscribed centrals (as peripheral)
        var sentToCentrals = 0
        if let char = characteristic, !subscribedCentrals.isEmpty {
            // Send to all subscribed centrals
            let success = peripheralManager?.updateValue(data, for: char, onSubscribedCentrals: nil) ?? false
            if success {
                sentToCentrals = subscribedCentrals.count
            } else {
            }
        } else {
            if characteristic == nil {
            }
        }
        
        // If no peers received the message, add to retry queue ONLY if it's our own message
        if sentToPeripherals == 0 && sentToCentrals == 0 {
            // Check if this packet originated from us
            if let senderID = String(data: packet.senderID.trimmingNullBytes(), encoding: .utf8),
               senderID == self.myPeerID {
                // This is our own message that failed to send
                if packet.type == MessageType.message.rawValue,
                   let message = BitchatMessage.fromBinaryPayload(packet.payload) {
                    // For encrypted channel messages, we need to preserve the channel key
                    var channelKeyData: Data? = nil
                    if let channel = message.channel, message.isEncrypted {
                        // This is an encrypted channel message
                        if let viewModel = delegate as? ChatViewModel,
                           let channelKey = viewModel.channelKeys[channel] {
                            channelKeyData = channelKey.withUnsafeBytes { Data($0) }
                        }
                    }
                    
                    MessageRetryService.shared.addMessageForRetry(
                        content: message.content,
                        mentions: message.mentions,
                        channel: message.channel,
                        isPrivate: message.isPrivate,
                        recipientPeerID: nil,
                        recipientNickname: message.recipientNickname,
                        channelKey: channelKeyData,
                        originalMessageID: message.id,
                        originalTimestamp: message.timestamp
                    )
                }
            }
        }
    }
    
    private func handleReceivedPacket(_ packet: BitchatPacket, from peerID: String, peripheral: CBPeripheral? = nil) {
        messageQueue.async(flags: .barrier) { [weak self] in
            guard let self = self else { return }
            guard packet.ttl > 0 else { 
                return 
            }
            
            // Validate packet has payload
            guard !packet.payload.isEmpty else {
                return
            }
            
            // Update last seen timestamp for this peer
            if let senderID = String(data: packet.senderID.trimmingNullBytes(), encoding: .utf8),
               senderID != "unknown" && senderID != self.myPeerID {
                peerLastSeenTimestamps[senderID] = Date()
            }
            
            // Replay attack protection: Check timestamp is within reasonable window (5 minutes)
            let currentTime = UInt64(Date().timeIntervalSince1970 * 1000) // milliseconds
            let timeDiff = abs(Int64(currentTime) - Int64(packet.timestamp))
            if timeDiff > 300000 { // 5 minutes in milliseconds
                // print("[SECURITY] Dropping packet from \(peerID) type:\(packet.type) - timestamp diff: \(timeDiff/1000)s (packet:\(packet.timestamp) vs current:\(currentTime))")
                return
            }
        
        // For fragments, include packet type in messageID to avoid dropping CONTINUE/END fragments
        let messageID: String
        if packet.type == MessageType.fragmentStart.rawValue || 
           packet.type == MessageType.fragmentContinue.rawValue || 
           packet.type == MessageType.fragmentEnd.rawValue {
            // Include both type and payload hash for fragments to ensure uniqueness
            messageID = "\(packet.timestamp)-\(String(data: packet.senderID.trimmingNullBytes(), encoding: .utf8) ?? "")-\(packet.type)-\(packet.payload.hashValue)"
        } else {
            // Include payload hash for absolute uniqueness (handles same-second messages)
            messageID = "\(packet.timestamp)-\(String(data: packet.senderID.trimmingNullBytes(), encoding: .utf8) ?? "")-\(packet.payload.prefix(64).hashValue)"
        }
        
        // Use bloom filter for efficient duplicate detection
        if messageBloomFilter.contains(messageID) {
            // Also check exact set for accuracy (bloom filter can have false positives)
            if processedMessages.contains(messageID) {
                return
            } else {
                // False positive from Bloom filter
            }
        }
        
        messageBloomFilter.insert(messageID)
        processedMessages.insert(messageID)
        
        // Log statistics periodically
        if messageBloomFilter.insertCount % 100 == 0 {
            let fpRate = messageBloomFilter.estimatedFalsePositiveRate
        }
        
        // Reset bloom filter periodically to prevent saturation
        if processedMessages.count > 1000 {
            processedMessages.removeAll()
            messageBloomFilter.reset()
        }
        
        // let _ = String(data: packet.senderID.trimmingNullBytes(), encoding: .utf8) ?? "unknown"
        
        
        // Note: We'll decode messages in the switch statement below, not here
        
        switch MessageType(rawValue: packet.type) {
        case .message:
            // Unified message handler for both broadcast and private messages
            guard let senderID = String(data: packet.senderID.trimmingNullBytes(), encoding: .utf8) else {
                return
            }
            
            // Ignore our own messages
            if senderID == myPeerID {
                return
            }
            
            // Check if this is a broadcast or private message
            if let recipientID = packet.recipientID {
                if recipientID == SpecialRecipients.broadcast {
                    // BROADCAST MESSAGE
                    
                    // Verify signature if present
                    if let signature = packet.signature {
                        do {
                            let isValid = try encryptionService.verify(signature, for: packet.payload, from: senderID)
                            if !isValid {
                                return
                            }
                        } catch {
                            if !loggedCryptoErrors.contains(senderID) {
                                // print("[CRYPTO] Failed to verify signature from \(senderID): \(error)")
                                loggedCryptoErrors.insert(senderID)
                            }
                        }
                    }
                    
                    // Parse broadcast message (not encrypted)
                    if let message = BitchatMessage.fromBinaryPayload(packet.payload) {
                            
                        // Store nickname mapping
                        peerNicknamesLock.lock()
                        peerNicknames[senderID] = message.sender
                        peerNicknamesLock.unlock()
                        
                        // Handle encrypted channel messages
                        var finalContent = message.content
                        if message.isEncrypted, let channel = message.channel, let encryptedData = message.encryptedContent {
                            // Try to decrypt the content
                            if let decryptedContent = self.delegate?.decryptChannelMessage(encryptedData, channel: channel) {
                                finalContent = decryptedContent
                            } else {
                                // Unable to decrypt - show placeholder
                                finalContent = "[Encrypted message - password required]"
                            }
                        }
                        
                        let messageWithPeerID = BitchatMessage(
                            id: message.id,  // Preserve the original message ID
                            sender: message.sender,
                            content: finalContent,
                            timestamp: message.timestamp,
                            isRelay: message.isRelay,
                            originalSender: message.originalSender,
                            isPrivate: false,
                            recipientNickname: nil,
                            senderPeerID: senderID,
                            mentions: message.mentions,
                            channel: message.channel,
                            encryptedContent: message.encryptedContent,
                            isEncrypted: message.isEncrypted
                        )
                        
                        // Track last message time from this peer
                        if let peerID = String(data: packet.senderID.trimmingNullBytes(), encoding: .utf8) {
                            self.lastMessageFromPeer[peerID] = Date()
                        }
                        
                        DispatchQueue.main.async {
                            self.delegate?.didReceiveMessage(messageWithPeerID)
                        }
                        
                        // Generate and send ACK for channel messages if we're mentioned or it's a small channel
                        let viewModel = self.delegate as? ChatViewModel
                        let myNickname = viewModel?.nickname ?? self.myPeerID
                        if let _ = message.channel,
                           let mentions = message.mentions,
                           (mentions.contains(myNickname) || self.activePeers.count < 10) {
                            if let ack = DeliveryTracker.shared.generateAck(
                                for: messageWithPeerID,
                                myPeerID: self.myPeerID,
                                myNickname: myNickname,
                                hopCount: UInt8(self.maxTTL - packet.ttl)
                            ) {
                                self.sendDeliveryAck(ack, to: senderID)
                            }
                        }
                    }
                    
                    // Relay broadcast messages
                    var relayPacket = packet
                    relayPacket.ttl -= 1
                    if relayPacket.ttl > 0 {
                        // Probabilistic flooding with smart relay decisions
                        let relayProb = self.adaptiveRelayProbability
                        
                        // Always relay if TTL is high (fresh messages need to spread)
                        // or if we have few peers (ensure coverage in sparse networks)
                        let shouldRelay = relayPacket.ttl >= 4 || 
                                         self.activePeers.count <= 3 ||
                                         Double.random(in: 0...1) < relayProb
                        
                        if shouldRelay {
                            // Add random delay to prevent collision storms
                            let delay = Double.random(in: minMessageDelay...maxMessageDelay)
                            DispatchQueue.main.asyncAfter(deadline: .now() + delay) { [weak self] in
                                self?.broadcastPacket(relayPacket)
                            }
                        }
                    }
                    
                } else if let recipientIDString = String(data: recipientID.trimmingNullBytes(), encoding: .utf8),
                          recipientIDString == myPeerID {
                    // PRIVATE MESSAGE FOR US
                    
                    // Verify signature if present
                    if let signature = packet.signature {
                        do {
                            let isValid = try encryptionService.verify(signature, for: packet.payload, from: senderID)
                            if !isValid {
                                return
                            }
                        } catch {
                            if !loggedCryptoErrors.contains(senderID) {
                                // print("[CRYPTO] Failed to verify signature from \(senderID): \(error)")
                                loggedCryptoErrors.insert(senderID)
                            }
                        }
                    }
                    
                    // Decrypt the message
                    let decryptedPayload: Data
                    do {
                        let decryptedPadded = try encryptionService.decrypt(packet.payload, from: senderID)
                        
                        // Remove padding
                        decryptedPayload = MessagePadding.unpad(decryptedPadded)
                    } catch {
                        // print("[CRYPTO] Failed to decrypt private message from \(senderID): \(error)")
                        return
                    }
                    
                    // Parse the decrypted message
                    if let message = BitchatMessage.fromBinaryPayload(decryptedPayload) {
                        // Check if this is a dummy message for cover traffic
                        if message.content.hasPrefix(self.coverTrafficPrefix) {
                                return  // Silently discard dummy messages
                        }
                        
                        // Check if we've seen this exact message recently (within 5 seconds)
                        let messageKey = "\(senderID)-\(message.content)-\(message.timestamp)"
                        if let lastReceived = self.receivedMessageTimestamps[messageKey] {
                            let timeSinceLastReceived = Date().timeIntervalSince(lastReceived)
                            if timeSinceLastReceived < 5.0 {
                                // print("[DUPLICATE] Message from \(senderID) received \(timeSinceLastReceived)s after first")
                            }
                        }
                        self.receivedMessageTimestamps[messageKey] = Date()
                        
                        // Clean up old entries (older than 1 minute)
                        let cutoffTime = Date().addingTimeInterval(-60)
                        self.receivedMessageTimestamps = self.receivedMessageTimestamps.filter { $0.value > cutoffTime }
                        
                        peerNicknamesLock.lock()
                        if peerNicknames[senderID] == nil {
                            peerNicknames[senderID] = message.sender
                        }
                        peerNicknamesLock.unlock()
                        
                        let messageWithPeerID = BitchatMessage(
                            id: message.id,  // Preserve the original message ID
                            sender: message.sender,
                            content: message.content,
                            timestamp: message.timestamp,
                            isRelay: message.isRelay,
                            originalSender: message.originalSender,
                            isPrivate: message.isPrivate,
                            recipientNickname: message.recipientNickname,
                            senderPeerID: senderID,
                            mentions: message.mentions,
                            channel: message.channel,
                            deliveryStatus: nil  // Will be set to .delivered in ChatViewModel
                        )
                        
                        // Track last message time from this peer
                        if let peerID = String(data: packet.senderID.trimmingNullBytes(), encoding: .utf8) {
                            self.lastMessageFromPeer[peerID] = Date()
                        }
                        
                        DispatchQueue.main.async {
                            self.delegate?.didReceiveMessage(messageWithPeerID)
                        }
                        
                        // Generate and send ACK for private messages
                        let viewModel = self.delegate as? ChatViewModel
                        let myNickname = viewModel?.nickname ?? self.myPeerID
                        if let ack = DeliveryTracker.shared.generateAck(
                            for: messageWithPeerID,
                            myPeerID: self.myPeerID,
                            myNickname: myNickname,
                            hopCount: UInt8(self.maxTTL - packet.ttl)
                        ) {
                            self.sendDeliveryAck(ack, to: senderID)
                        }
                    }
                    
                } else if packet.ttl > 0 {
                    // RELAY PRIVATE MESSAGE (not for us)
                    var relayPacket = packet
                    relayPacket.ttl -= 1
                    
                    // Check if this message is for an offline favorite and cache it
                    if let recipientIDString = String(data: recipientID.trimmingNullBytes(), encoding: .utf8),
                       let publicKeyData = self.encryptionService.getPeerIdentityKey(recipientIDString) {
                        let fingerprint = self.getPublicKeyFingerprint(publicKeyData)
                        // Only cache if recipient is a favorite AND is currently offline
                        if (self.delegate?.isFavorite(fingerprint: fingerprint) ?? false) && !self.activePeers.contains(recipientIDString) {
                            self.cacheMessage(relayPacket, messageID: messageID)
                        }
                    }
                    
                    // Private messages are important - use higher relay probability
                    let relayProb = min(self.adaptiveRelayProbability + 0.15, 1.0)  // Boost by 15%
                    
                    // Always relay if TTL is high or we have few peers
                    let shouldRelay = relayPacket.ttl >= 4 || 
                                     self.activePeers.count <= 3 ||
                                     Double.random(in: 0...1) < relayProb
                    
                    if shouldRelay {
                        // Add random delay to prevent collision storms
                        let delay = Double.random(in: minMessageDelay...maxMessageDelay)
                        DispatchQueue.main.asyncAfter(deadline: .now() + delay) { [weak self] in
                            self?.broadcastPacket(relayPacket)
                        }
                    }
                }
            }
            
        case .keyExchange:
            // Use senderID from packet for consistency
            if let senderID = String(data: packet.senderID.trimmingNullBytes(), encoding: .utf8) {
                if packet.payload.count > 0 {
                    let publicKeyData = packet.payload
                    
                    // Create a unique key for this exchange
                    let exchangeKey = "\(senderID)-\(publicKeyData.hexEncodedString().prefix(16))"
                    
                    // Check if we've already processed this key exchange
                    if processedKeyExchanges.contains(exchangeKey) {
                        // print("[DEBUG] Ignoring duplicate key exchange from \(senderID)")
                        return
                    }
                    
                    // Mark this key exchange as processed
                    processedKeyExchanges.insert(exchangeKey)
                    do {
                        try encryptionService.addPeerPublicKey(senderID, publicKeyData: publicKeyData)
                    } catch {
                        // print("[KEY_EXCHANGE] Failed to add public key for \(senderID): \(error)")
                    }
                    
                    // Register identity key with view model for persistent favorites
                    if let viewModel = self.delegate as? ChatViewModel,
                       let identityKeyData = encryptionService.getPeerIdentityKey(senderID) {
                        viewModel.registerPeerPublicKey(peerID: senderID, publicKeyData: identityKeyData)
                    }
                    
                    // If we have RSSI from discovery, apply it to this peer
                    if let peripheral = peripheral,
                       let tempRSSI = peripheralRSSI[peripheral.identifier.uuidString] {
                        peerRSSI[senderID] = tempRSSI
                    }
                    
                    // Track this peer temporarily
                    if senderID != "unknown" && senderID != myPeerID {
                        // Check if we need to update peripheral mapping from the specific peripheral that sent this
                        if let peripheral = peripheral {
                            // Check if we already have a different peripheral connected for this peer
                            if let existingPeripheral = self.connectedPeripherals[senderID],
                               existingPeripheral != peripheral {
                                // We have a duplicate connection - disconnect the newer one
                                // print("[DEBUG] Duplicate connection detected for \(senderID), keeping existing")
                                intentionalDisconnects.insert(peripheral.identifier.uuidString)
                                centralManager?.cancelPeripheralConnection(peripheral)
                                return
                            }
                            
                            // Find if this peripheral is currently mapped with a temp ID
                            if let tempID = self.connectedPeripherals.first(where: { $0.value == peripheral })?.key,
                               tempID.count > 8 { // It's a temp ID
                                // Add real peer ID mapping BEFORE removing temp mapping
                                self.connectedPeripherals[senderID] = peripheral
                                // Then remove temp mapping
                                self.connectedPeripherals.removeValue(forKey: tempID)
                                // print("[DEBUG] Updated peripheral mapping from \(tempID) to \(senderID)")
                                
                                // Transfer RSSI from temp ID to peer ID
                                if let rssi = self.peripheralRSSI[tempID] {
                                    self.peerRSSI[senderID] = rssi
                                    self.peripheralRSSI.removeValue(forKey: tempID)
                                }
                            } else {
                                if !self.connectedPeripherals.keys.contains(senderID) {
                                    self.connectedPeripherals[senderID] = peripheral
                                }
                            }
                        }
                        
                        // Add to active peers with proper locking
                        activePeersLock.lock()
                        let wasNewPeer = !activePeers.contains(senderID)
                        if wasNewPeer {
                            activePeers.insert(senderID)
                            // print("[DEBUG] Added peer \(senderID) to active peers via key exchange")
                        }
                        activePeersLock.unlock()
                        
                        // Only notify if this was actually a new peer
                        if wasNewPeer {
                            self.notifyPeerListUpdate(immediate: true)
                        }
                    }
                    
                    // Send announce with our nickname immediately
                    self.sendAnnouncementToPeer(senderID)
                    
                    // Send cached messages immediately for faster sync
                    // Check if this peer has cached messages (especially for favorites)
                    self.sendCachedMessages(to: senderID)
                }
            }
            
        case .announce:
            if let nickname = String(data: packet.payload, encoding: .utf8), 
               let senderID = String(data: packet.senderID.trimmingNullBytes(), encoding: .utf8) {
                
                // Ignore if it's from ourselves
                if senderID == myPeerID {
                    return
                }
                
                // Check if we've already announced this peer
                let isFirstAnnounce = !announcedPeers.contains(senderID)
                
                // Clean up stale peer IDs with the same nickname
                peerNicknamesLock.lock()
                var stalePeerIDs: [String] = []
                for (existingPeerID, existingNickname) in peerNicknames {
                    if existingNickname == nickname && existingPeerID != senderID {
                        // Check if this peer was seen very recently (within 10 seconds)
                        let wasRecentlySeen = peerLastSeenTimestamps[existingPeerID].map { Date().timeIntervalSince($0) < 10.0 } ?? false
                        if !wasRecentlySeen {
                            // Found a stale peer ID with the same nickname
                            stalePeerIDs.append(existingPeerID)
                            // Found stale peer ID
                        } else {
                            // Peer was seen recently, keeping both
                        }
                    }
                }
                
                // Remove stale peer IDs
                for stalePeerID in stalePeerIDs {
                    // Removing stale peer
                    peerNicknames.removeValue(forKey: stalePeerID)
                    
                    // Also remove from active peers
                    activePeersLock.lock()
                    activePeers.remove(stalePeerID)
                    activePeersLock.unlock()
                    
                    // Remove from announced peers
                    announcedPeers.remove(stalePeerID)
                    announcedToPeers.remove(stalePeerID)
                    
                    // Disconnect any peripherals associated with stale ID
                    if let peripheral = connectedPeripherals[stalePeerID] {
                        intentionalDisconnects.insert(peripheral.identifier.uuidString)
                        centralManager?.cancelPeripheralConnection(peripheral)
                        connectedPeripherals.removeValue(forKey: stalePeerID)
                        peripheralCharacteristics.removeValue(forKey: peripheral)
                    }
                    
                    // Remove RSSI data
                    peerRSSI.removeValue(forKey: stalePeerID)
                    
                    // Clear cached messages tracking
                    cachedMessagesSentToPeer.remove(stalePeerID)
                    
                    // Remove from last seen timestamps
                    peerLastSeenTimestamps.removeValue(forKey: stalePeerID)
                    
                    // Remove from processed key exchanges
                    processedKeyExchanges = processedKeyExchanges.filter { !$0.contains(stalePeerID) }
                }
                
                // If we had stale peers, notify the UI immediately
                if !stalePeerIDs.isEmpty {
                    DispatchQueue.main.async { [weak self] in
                        self?.notifyPeerListUpdate(immediate: true)
                    }
                }
                
                // Now add the new peer ID with the nickname
                peerNicknames[senderID] = nickname
                peerNicknamesLock.unlock()
                
                // Note: We can't update peripheral mapping here since we don't have 
                // access to which peripheral sent this announce. The mapping will be
                // updated when we receive key exchange packets where we do have the peripheral.
                
                // Add to active peers if not already there
                if senderID != "unknown" {
                    activePeersLock.lock()
                    let wasInserted = activePeers.insert(senderID).inserted
                    activePeersLock.unlock()
                    if wasInserted {
                        // Added peer \(senderID) (\(nickname)) to active peers
                    }
                    
                    // Show join message only for first announce
                    if isFirstAnnounce {
                        announcedPeers.insert(senderID)
                        DispatchQueue.main.async {
                            self.delegate?.didConnectToPeer(nickname)
                        }
                        self.notifyPeerListUpdate(immediate: true)
                        
                        DispatchQueue.main.async {
                            // Check if this is a favorite peer and send notification
                            // Note: This might not work immediately if key exchange hasn't happened yet
                            DispatchQueue.main.asyncAfter(deadline: .now() + 0.5) { [weak self] in
                                guard let self = self else { return }
                                
                                // Check if this is a favorite using their public key fingerprint
                                if let publicKeyData = self.encryptionService.getPeerIdentityKey(senderID) {
                                    let fingerprint = self.getPublicKeyFingerprint(publicKeyData)
                                    if self.delegate?.isFavorite(fingerprint: fingerprint) ?? false {
                                        NotificationService.shared.sendFavoriteOnlineNotification(nickname: nickname)
                                        
                                        // Send any cached messages for this favorite
                                        self.sendCachedMessages(to: senderID)
                                    }
                                }
                            }
                        }
                    } else {
                        // Just update the peer list
                        self.notifyPeerListUpdate()
                    }
                } else {
                }
                
                // Relay announce if TTL > 0
                if packet.ttl > 1 {
                    var relayPacket = packet
                    relayPacket.ttl -= 1
                    
                    // Add small delay to prevent collision
                    let delay = Double.random(in: 0.1...0.3)
                    DispatchQueue.main.asyncAfter(deadline: .now() + delay) { [weak self] in
                        self?.broadcastPacket(relayPacket)
                    }
                }
            } else {
            }
            
        case .leave:
            if let senderID = String(data: packet.senderID.trimmingNullBytes(), encoding: .utf8) {
                // Check if payload contains a channel hashtag
                if let channel = String(data: packet.payload, encoding: .utf8),
                   channel.hasPrefix("#") {
                    // Channel leave notification
                    
                    DispatchQueue.main.async {
                        self.delegate?.didReceiveChannelLeave(channel, from: senderID)
                    }
                    
                    // Relay if TTL > 0
                    if packet.ttl > 1 {
                        var relayPacket = packet
                        relayPacket.ttl -= 1
                        self.broadcastPacket(relayPacket)
                    }
                } else {
                    // Legacy peer disconnect (keeping for backwards compatibility)
                    if let nickname = String(data: packet.payload, encoding: .utf8) {
                        // Remove from active peers with proper locking
                        activePeersLock.lock()
                        activePeers.remove(senderID)
                        activePeersLock.unlock()
                        
                        announcedPeers.remove(senderID)
                        
                        // Show leave message
                        DispatchQueue.main.async {
                            self.delegate?.didDisconnectFromPeer(nickname)
                        }
                        self.notifyPeerListUpdate()
                        
                        // Clean up peer data
                        peerNicknamesLock.lock()
                        peerNicknames.removeValue(forKey: senderID)
                        peerNicknamesLock.unlock()
                    }
                }
            }
            
        case .fragmentStart, .fragmentContinue, .fragmentEnd:
            // let fragmentTypeStr = packet.type == MessageType.fragmentStart.rawValue ? "START" : 
            //                    (packet.type == MessageType.fragmentContinue.rawValue ? "CONTINUE" : "END")
            
            // Validate fragment has minimum required size
            if packet.payload.count < 13 {
                return
            }
            
            handleFragment(packet, from: peerID)
            
            // Relay fragments if TTL > 0
            var relayPacket = packet
            relayPacket.ttl -= 1
            if relayPacket.ttl > 0 {
                self.broadcastPacket(relayPacket)
            }
            
        case .channelAnnounce:
            if let payloadStr = String(data: packet.payload, encoding: .utf8) {
                // Parse payload: channel|isProtected|creatorID|keyCommitment
                let components = payloadStr.split(separator: "|").map(String.init)
                if components.count >= 3 {
                    let channel = components[0]
                    let isProtected = components[1] == "1"
                    let creatorID = components[2]
                    let keyCommitment = components.count >= 4 ? components[3] : nil
                    
                    
                    DispatchQueue.main.async {
                        self.delegate?.didReceivePasswordProtectedChannelAnnouncement(channel, isProtected: isProtected, creatorID: creatorID, keyCommitment: keyCommitment)
                    }
                    
                    // Relay announcement
                    if packet.ttl > 1 {
                        var relayPacket = packet
                        relayPacket.ttl -= 1
                        self.broadcastPacket(relayPacket)
                    }
                }
            }
            
        case .deliveryAck:
            // Handle delivery acknowledgment
            if let recipientIDData = packet.recipientID,
               let recipientID = String(data: recipientIDData.trimmingNullBytes(), encoding: .utf8),
               recipientID == myPeerID {
                // This ACK is for us - decrypt it
                if let senderID = String(data: packet.senderID.trimmingNullBytes(), encoding: .utf8) {
                    do {
                        let decryptedData = try encryptionService.decrypt(packet.payload, from: senderID)
                        if let ack = DeliveryAck.decode(from: decryptedData) {
                            // Process the ACK
                            DeliveryTracker.shared.processDeliveryAck(ack)
                            
                            // Notify delegate
                            DispatchQueue.main.async {
                                self.delegate?.didReceiveDeliveryAck(ack)
                            }
                        }
                    } catch {
                        // Failed to decrypt ACK - might be from unknown sender
                    }
                }
            } else if packet.ttl > 0 {
                // Relay the ACK if not for us
                var relayPacket = packet
                relayPacket.ttl -= 1
                self.broadcastPacket(relayPacket)
            }
            
        case .channelRetention:
            if let payloadStr = String(data: packet.payload, encoding: .utf8) {
                // Parse payload: channel|enabled|creatorID
                let components = payloadStr.split(separator: "|").map(String.init)
                if components.count >= 3 {
                    let channel = components[0]
                    let enabled = components[1] == "1"
                    let creatorID = components[2]
                    
                    
                    DispatchQueue.main.async {
                        self.delegate?.didReceiveChannelRetentionAnnouncement(channel, enabled: enabled, creatorID: creatorID)
                    }
                    
                    // Relay announcement
                    if packet.ttl > 1 {
                        var relayPacket = packet
                        relayPacket.ttl -= 1
                        self.broadcastPacket(relayPacket)
                    }
                }
            }
            
        case .readReceipt:
            // Handle read receipt
            if let recipientIDData = packet.recipientID,
               let recipientID = String(data: recipientIDData.trimmingNullBytes(), encoding: .utf8),
               recipientID == myPeerID {
                // This read receipt is for us - decrypt it
                if let senderID = String(data: packet.senderID.trimmingNullBytes(), encoding: .utf8) {
                    do {
                        let decryptedData = try encryptionService.decrypt(packet.payload, from: senderID)
                        if let receipt = ReadReceipt.decode(from: decryptedData) {
                            // Process the read receipt
                            DispatchQueue.main.async {
                                self.delegate?.didReceiveReadReceipt(receipt)
                            }
                        }
                    } catch {
                        // Failed to decrypt read receipt - might be from unknown sender
                    }
                }
            } else if packet.ttl > 0 {
                // Relay the read receipt if not for us
                var relayPacket = packet
                relayPacket.ttl -= 1
                self.broadcastPacket(relayPacket)
            }
            
        default:
            break
        }
        }
    }
    
    private func sendFragmentedPacket(_ packet: BitchatPacket) {
        guard let fullData = packet.toBinaryData() else { return }
        
        // Generate a fixed 8-byte fragment ID
        var fragmentID = Data(count: 8)
        fragmentID.withUnsafeMutableBytes { bytes in
            arc4random_buf(bytes.baseAddress, 8)
        }
        
        let fragments = stride(from: 0, to: fullData.count, by: maxFragmentSize).map { offset in
            fullData[offset..<min(offset + maxFragmentSize, fullData.count)]
        }
        
        // Splitting into fragments
        
        // Optimize fragment transmission for speed
        // Use minimal delay for BLE 5.0 which supports better throughput
        let delayBetweenFragments: TimeInterval = 0.02  // 20ms between fragments for faster transmission
        
        for (index, fragmentData) in fragments.enumerated() {
            var fragmentPayload = Data()
            
            // Fragment header: fragmentID (8) + index (2) + total (2) + originalType (1) + data
            fragmentPayload.append(fragmentID)
            fragmentPayload.append(UInt8((index >> 8) & 0xFF))
            fragmentPayload.append(UInt8(index & 0xFF))
            fragmentPayload.append(UInt8((fragments.count >> 8) & 0xFF))
            fragmentPayload.append(UInt8(fragments.count & 0xFF))
            fragmentPayload.append(packet.type)
            fragmentPayload.append(fragmentData)
            
            let fragmentType: MessageType
            if index == 0 {
                fragmentType = .fragmentStart
            } else if index == fragments.count - 1 {
                fragmentType = .fragmentEnd
            } else {
                fragmentType = .fragmentContinue
            }
            
            let fragmentPacket = BitchatPacket(
                type: fragmentType.rawValue,
                ttl: packet.ttl,
                senderID: myPeerID,
                payload: fragmentPayload
            )
            
            // Send fragments with linear delay
            let totalDelay = Double(index) * delayBetweenFragments
            
            // Send fragments on background queue with calculated delay
            messageQueue.asyncAfter(deadline: .now() + totalDelay) { [weak self] in
                self?.broadcastPacket(fragmentPacket)
            }
        }
        
        let _ = Double(fragments.count - 1) * delayBetweenFragments
    }
    
    private func handleFragment(_ packet: BitchatPacket, from peerID: String) {
        // Handling fragment
        
        guard packet.payload.count >= 13 else { 
            return 
        }
        
        // Convert to array for safer access
        let payloadArray = Array(packet.payload)
        var offset = 0
        
        // Extract fragment ID as binary data (8 bytes)
        guard payloadArray.count >= 8 else {
            return
        }
        
        let fragmentIDData = Data(payloadArray[0..<8])
        let fragmentID = fragmentIDData.hexEncodedString()
        offset = 8
        
        // Safely extract index
        guard payloadArray.count >= offset + 2 else { 
            // Not enough data for index
            return 
        }
        let index = Int(payloadArray[offset]) << 8 | Int(payloadArray[offset + 1])
        offset += 2
        
        // Safely extract total
        guard payloadArray.count >= offset + 2 else { 
            // Not enough data for total
            return 
        }
        let total = Int(payloadArray[offset]) << 8 | Int(payloadArray[offset + 1])
        offset += 2
        
        // Safely extract original type
        guard payloadArray.count >= offset + 1 else { 
            // Not enough data for type
            return 
        }
        let originalType = payloadArray[offset]
        offset += 1
        
        // Extract fragment data
        let fragmentData: Data
        if payloadArray.count > offset {
            fragmentData = Data(payloadArray[offset...])
        } else {
            fragmentData = Data()
        }
        
        
        // Initialize fragment collection if needed
        if incomingFragments[fragmentID] == nil {
            incomingFragments[fragmentID] = [:]
            fragmentMetadata[fragmentID] = (originalType, total, Date())
        }
        
        incomingFragments[fragmentID]?[index] = fragmentData
        
        
        // Check if we have all fragments
        if let fragments = incomingFragments[fragmentID],
           fragments.count == total {
            
            // Reassemble the original packet
            var reassembledData = Data()
            for i in 0..<total {
                if let fragment = fragments[i] {
                    reassembledData.append(fragment)
                } else {
                    // Missing fragment
                    return
                }
            }
            
            // Successfully reassembled fragments
            
            // Parse and handle the reassembled packet
            if let reassembledPacket = BitchatPacket.from(reassembledData) {
                // Clean up
                incomingFragments.removeValue(forKey: fragmentID)
                fragmentMetadata.removeValue(forKey: fragmentID)
                
                // Handle the reassembled packet
                handleReceivedPacket(reassembledPacket, from: peerID, peripheral: nil)
            }
        }
        
        // Clean up old fragments (older than 30 seconds)
        let cutoffTime = Date().addingTimeInterval(-30)
        for (fragID, metadata) in fragmentMetadata {
            if metadata.timestamp < cutoffTime {
                incomingFragments.removeValue(forKey: fragID)
                fragmentMetadata.removeValue(forKey: fragID)
            }
        }
    }
}

extension BluetoothMeshService: CBCentralManagerDelegate {
    func centralManagerDidUpdateState(_ central: CBCentralManager) {
        // Central manager state updated
        let stateString: String
        switch central.state {
        case .unknown: stateString = "unknown(0)"
        case .resetting: stateString = "resetting(1)"
        case .unsupported: stateString = "unsupported(2)"
        case .unauthorized: stateString = "unauthorized(3)"
        case .poweredOff: stateString = "poweredOff(4)"
        case .poweredOn: stateString = "poweredOn(5)"
        @unknown default: stateString = "unknown state(\(central.state.rawValue))"
        }
        
        if central.state == .unsupported {
        } else if central.state == .unauthorized {
        } else if central.state == .poweredOff {
        } else if central.state == .poweredOn {
            startScanning()
            
            // Send announces when central manager is ready
            DispatchQueue.main.asyncAfter(deadline: .now() + 0.5) { [weak self] in
                self?.sendBroadcastAnnounce()
            }
        }
    }
    
    func centralManager(_ central: CBCentralManager, didDiscover peripheral: CBPeripheral, advertisementData: [String : Any], rssi RSSI: NSNumber) {
        // Optimize for 300m range - only connect to strong enough signals
        let rssiValue = RSSI.intValue
        print("[BLUETOOTH DEBUG] Discovered peripheral: \(peripheral.name ?? "Unknown") ID: \(peripheral.identifier) RSSI: \(rssiValue)")
        
        // Filter out very weak signals (below -90 dBm) to save battery
        // TEMPORARILY LOWERED FOR DEBUGGING
        guard rssiValue > -100 else { 
            print("[BLUETOOTH DEBUG] Ignoring peripheral due to very weak signal")
            return 
        }
        
        // Throttle RSSI updates to save CPU
        let peripheralID = peripheral.identifier.uuidString
        if let lastUpdate = lastRSSIUpdate[peripheralID],
           Date().timeIntervalSince(lastUpdate) < 1.0 {
            return  // Skip update if less than 1 second since last update
        }
        lastRSSIUpdate[peripheralID] = Date()
        
        // Store RSSI by peripheral ID for later use
        peripheralRSSI[peripheralID] = RSSI
        
        // Extract peer ID from name (no prefix for stealth)
        if let name = peripheral.name, name.count == 8 {
            // Assume 8-character names are peer IDs
            let peerID = name
            peerRSSI[peerID] = RSSI
            // Discovered potential peer
        }
        
        // Connection pooling with exponential backoff
        // peripheralID already declared above
        
        // Check if we should attempt connection (considering backoff)
        if let backoffTime = connectionBackoff[peripheralID],
           Date().timeIntervalSince1970 < backoffTime {
            // Still in backoff period, skip connection
            return
        }
        
        // Check if we already have this peripheral in our pool
        if let pooledPeripheral = connectionPool[peripheralID] {
            // Reuse existing peripheral from pool
            if pooledPeripheral.state == CBPeripheralState.disconnected {
                // Reconnect if disconnected
                central.connect(pooledPeripheral, options: [
                    CBConnectPeripheralOptionNotifyOnConnectionKey: true,
                    CBConnectPeripheralOptionNotifyOnDisconnectionKey: true,
                    CBConnectPeripheralOptionNotifyOnNotificationKey: true
                ])
            }
            return
        }
        
        // New peripheral - add to pool and connect
        if !discoveredPeripherals.contains(peripheral) {
            discoveredPeripherals.append(peripheral)
            peripheral.delegate = self
            connectionPool[peripheralID] = peripheral
            
            // Track connection attempts
            let attempts = connectionAttempts[peripheralID] ?? 0
            connectionAttempts[peripheralID] = attempts + 1
            
            // Only attempt if under max attempts
            if attempts < maxConnectionAttempts {
                // Use optimized connection parameters for better range
                let connectionOptions: [String: Any] = [
                    CBConnectPeripheralOptionNotifyOnConnectionKey: true,
                    CBConnectPeripheralOptionNotifyOnDisconnectionKey: true,
                    CBConnectPeripheralOptionNotifyOnNotificationKey: true
                ]
                
                central.connect(peripheral, options: connectionOptions)
            }
        }
    }
    
    func centralManager(_ central: CBCentralManager, didConnect peripheral: CBPeripheral) {
        peripheral.delegate = self
        peripheral.discoverServices([BluetoothMeshService.serviceUUID])
        
        // Store peripheral by its system ID temporarily until we get the real peer ID
        let tempID = peripheral.identifier.uuidString
        connectedPeripherals[tempID] = peripheral
        
        // Connected to peripheral
        
        // Don't show connected message yet - wait for key exchange
        // This prevents the connect/disconnect/connect pattern
        
        // Request RSSI reading
        peripheral.readRSSI()
        
        // iOS 11+ BLE 5.0: Request 2M PHY for better range and speed
        if #available(iOS 11.0, macOS 10.14, *) {
            // 2M PHY provides better range than 1M PHY
            // This is a hint - system will use best available
        }
    }
    
    func centralManager(_ central: CBCentralManager, didDisconnectPeripheral peripheral: CBPeripheral, error: Error?) {
        let peripheralID = peripheral.identifier.uuidString
        
        // Check if this was an intentional disconnect
        if intentionalDisconnects.contains(peripheralID) {
            intentionalDisconnects.remove(peripheralID)
            // Don't process this disconnect further
            return
        }
        
        // Implement exponential backoff for failed connections
        if error != nil {
            let attempts = connectionAttempts[peripheralID] ?? 0
            if attempts >= maxConnectionAttempts {
                // Max attempts reached, apply long backoff
                let backoffDuration = baseBackoffInterval * pow(2.0, Double(attempts))
                connectionBackoff[peripheralID] = Date().timeIntervalSince1970 + backoffDuration
            }
        } else {
            // Clean disconnect, reset attempts
            connectionAttempts[peripheralID] = 0
            connectionBackoff.removeValue(forKey: peripheralID)
        }
        
        // Find peer ID for this peripheral (could be temp ID or real ID)
        var foundPeerID: String? = nil
        for (id, per) in connectedPeripherals {
            if per == peripheral {
                foundPeerID = id
                break
            }
        }
        
        if let peerID = foundPeerID {
            connectedPeripherals.removeValue(forKey: peerID)
            peripheralCharacteristics.removeValue(forKey: peripheral)
            
            // print("[DEBUG] Peripheral disconnected with ID: \(peerID)")
            
            // Only remove from active peers if it's not a temp ID
            // Temp IDs shouldn't be in activePeers anyway
            if peerID.count <= 8 {  // Real peer ID
                activePeersLock.lock()
                let wasRemoved = activePeers.remove(peerID) != nil
                activePeersLock.unlock()
                
                if wasRemoved {
                    // print("[DEBUG] Removed peer \(peerID) from active peers due to disconnect")
                }
                
                announcedPeers.remove(peerID)
                announcedToPeers.remove(peerID)
            } else {
                // print("[DEBUG] Peripheral with temp ID \(peerID) disconnected, not removing from active peers")
            }
            
            // Clear cached messages tracking for this peer to allow re-sending if they reconnect
            cachedMessagesSentToPeer.remove(peerID)
            // Peer disconnected
            
            // Only show disconnect if we have a resolved nickname
            peerNicknamesLock.lock()
            let nickname = peerNicknames[peerID]
            peerNicknamesLock.unlock()
            
            if let nickname = nickname, nickname != peerID {
                DispatchQueue.main.async {
                    self.delegate?.didDisconnectFromPeer(nickname)
                }
            }
            self.notifyPeerListUpdate()
        }
        
        // Keep in pool but remove from discovered list
        discoveredPeripherals.removeAll { $0 == peripheral }
        
        // Continue scanning for reconnection
        if centralManager?.state == .poweredOn {
            // Stop and restart to ensure clean state
            centralManager?.stopScan()
            centralManager?.scanForPeripherals(withServices: [BluetoothMeshService.serviceUUID], options: [CBCentralManagerScanOptionAllowDuplicatesKey: false])
        }
    }
}

extension BluetoothMeshService: CBPeripheralDelegate {
    func peripheral(_ peripheral: CBPeripheral, didDiscoverServices error: Error?) {
        guard let services = peripheral.services else { return }
        
        for service in services {
            peripheral.discoverCharacteristics([BluetoothMeshService.characteristicUUID], for: service)
        }
    }
    
    func peripheral(_ peripheral: CBPeripheral, didDiscoverCharacteristicsFor service: CBService, error: Error?) {
        guard let characteristics = service.characteristics else { return }
        
        for characteristic in characteristics {
            if characteristic.uuid == BluetoothMeshService.characteristicUUID {
                peripheral.setNotifyValue(true, for: characteristic)
                peripheralCharacteristics[peripheral] = characteristic
                
                // Request maximum MTU for faster data transfer
                // iOS supports up to 512 bytes with BLE 5.0
                peripheral.maximumWriteValueLength(for: .withoutResponse)
                
                // Send key exchange and announce immediately without any delay
                let publicKeyData = self.encryptionService.getCombinedPublicKeyData()
                let packet = BitchatPacket(
                    type: MessageType.keyExchange.rawValue,
                    ttl: 1,
                    senderID: self.myPeerID,
                    payload: publicKeyData
                )
                
                if let data = packet.toBinaryData() {
                    let writeType: CBCharacteristicWriteType = characteristic.properties.contains(.write) ? .withResponse : .withoutResponse
                    peripheral.writeValue(data, for: characteristic, type: writeType)
                }
                
                // Send announce packet after a short delay to avoid overwhelming the connection
                // Send multiple times for reliability
                if let vm = self.delegate as? ChatViewModel {
                    // Send announces multiple times with delays
                    for delay in [0.3, 0.8, 1.5] {
                        DispatchQueue.main.asyncAfter(deadline: .now() + delay) { [weak self] in
                            guard let self = self else { return }
                            let announcePacket = BitchatPacket(
                                type: MessageType.announce.rawValue,
                                ttl: 3,
                                senderID: self.myPeerID,
                                payload: Data(vm.nickname.utf8)
                            )
                            self.broadcastPacket(announcePacket)
                        }
                    }
                    
                    // Also send targeted announce to this specific peripheral
                    DispatchQueue.main.asyncAfter(deadline: .now() + 0.2) { [weak self, weak peripheral] in
                        guard let self = self,
                              let peripheral = peripheral,
                              peripheral.state == .connected,
                              let characteristic = peripheral.services?.first(where: { $0.uuid == BluetoothMeshService.serviceUUID })?.characteristics?.first(where: { $0.uuid == BluetoothMeshService.characteristicUUID }) else { return }
                        
                        let announcePacket = BitchatPacket(
                            type: MessageType.announce.rawValue,
                            ttl: 3,
                            senderID: self.myPeerID,
                            payload: Data(vm.nickname.utf8)
                        )
                        if let data = announcePacket.toBinaryData() {
                            let writeType: CBCharacteristicWriteType = characteristic.properties.contains(.write) ? .withResponse : .withoutResponse
                            peripheral.writeValue(data, for: characteristic, type: writeType)
                        }
                    }
                }
            }
        }
    }
    
    func peripheral(_ peripheral: CBPeripheral, didUpdateValueFor characteristic: CBCharacteristic, error: Error?) {
        guard let data = characteristic.value else {
            return
        }
        
        guard let packet = BitchatPacket.from(data) else { 
            // Failed to parse packet
            return 
        }
        
        // Use the sender ID from the packet, not our local mapping which might still be a temp ID
        let _ = connectedPeripherals.first(where: { $0.value == peripheral })?.key ?? "unknown"
        let packetSenderID = String(data: packet.senderID.trimmingNullBytes(), encoding: .utf8) ?? "unknown"
        
        // Always handle received packets
        handleReceivedPacket(packet, from: packetSenderID, peripheral: peripheral)
    }
    
    func peripheral(_ peripheral: CBPeripheral, didWriteValueFor characteristic: CBCharacteristic, error: Error?) {
        if let error = error {
            // Log error but don't spam for common errors
            let errorCode = (error as NSError).code
            if errorCode != 242 { // Don't log the common "Unknown ATT error"
                // print("[ERROR] Write failed: \(error)")
            }
        } else {
        }
    }
    
    func peripheral(_ peripheral: CBPeripheral, didModifyServices invalidatedServices: [CBService]) {
        peripheral.discoverServices([BluetoothMeshService.serviceUUID])
    }
    
    func peripheral(_ peripheral: CBPeripheral, didUpdateNotificationStateFor characteristic: CBCharacteristic, error: Error?) {
        // Handle notification state updates if needed
    }
    
    func peripheral(_ peripheral: CBPeripheral, didReadRSSI RSSI: NSNumber, error: Error?) {
        guard error == nil else { return }
        
        // Find the peer ID for this peripheral
        if let peerID = connectedPeripherals.first(where: { $0.value == peripheral })?.key {
            // Handle both temp IDs and real peer IDs
            DispatchQueue.main.async { [weak self] in
                guard let self = self else { return }
                
                if peerID.count > 8 {
                    // It's a temp ID, store RSSI temporarily
                    self.peripheralRSSI[peerID] = RSSI
                    // Keep trying to read RSSI until we get real peer ID
                    DispatchQueue.main.asyncAfter(deadline: .now() + 0.5) { [weak peripheral] in
                        peripheral?.readRSSI()
                    }
                } else {
                    // It's a real peer ID, store it
                    self.peerRSSI[peerID] = RSSI
                    // Force UI update when we have a real peer ID
                    self.notifyPeerListUpdate()
                }
            }
            
            // Periodically update RSSI
            DispatchQueue.main.asyncAfter(deadline: .now() + 5.0) { [weak peripheral] in
                peripheral?.readRSSI()
            }
        }
    }
}

extension BluetoothMeshService: CBPeripheralManagerDelegate {
    func peripheralManagerDidUpdateState(_ peripheral: CBPeripheralManager) {
        // Peripheral manager state updated
        let stateString: String
        switch peripheral.state {
        case .unknown: stateString = "unknown(0)"
        case .resetting: stateString = "resetting(1)"
        case .unsupported: stateString = "unsupported(2)"
        case .unauthorized: stateString = "unauthorized(3)"
        case .poweredOff: stateString = "poweredOff(4)"
        case .poweredOn: stateString = "poweredOn(5)"
        @unknown default: stateString = "unknown state(\(peripheral.state.rawValue))"
        }
        
        switch peripheral.state {
        case .unsupported:
            break
        case .unauthorized:
            break
        case .poweredOff:
            break
        case .poweredOn:
            setupPeripheral()
            startAdvertising()
            
            // Send announces when peripheral manager is ready
            DispatchQueue.main.asyncAfter(deadline: .now() + 0.5) { [weak self] in
                self?.sendBroadcastAnnounce()
            }
        default:
            break
        }
    }
    
    func peripheralManager(_ peripheral: CBPeripheralManager, didAdd service: CBService, error: Error?) {
        // Service added
    }
    
    func peripheralManagerDidStartAdvertising(_ peripheral: CBPeripheralManager, error: Error?) {
        // Advertising state changed
    }
    
    func peripheralManager(_ peripheral: CBPeripheralManager, didReceiveWrite requests: [CBATTRequest]) {
        for request in requests {
            if let data = request.value,
               let packet = BitchatPacket.from(data) {
                // Try to identify peer from packet
                let peerID = String(data: packet.senderID.trimmingNullBytes(), encoding: .utf8) ?? "unknown"
                
                
                // Store the central for updates
                if !subscribedCentrals.contains(request.central) {
                    subscribedCentrals.append(request.central)
                }
                
                // Track this peer as connected
                if peerID != "unknown" && peerID != myPeerID {
                    // Send key exchange back if we haven't already
                    if packet.type == MessageType.keyExchange.rawValue {
                        let publicKeyData = self.encryptionService.getCombinedPublicKeyData()
                        let responsePacket = BitchatPacket(
                            type: MessageType.keyExchange.rawValue,
                            ttl: 1,
                            senderID: self.myPeerID,
                            payload: publicKeyData
                        )
                        if let data = responsePacket.toBinaryData() {
                            if let char = self.characteristic {
                                peripheral.updateValue(data, for: char, onSubscribedCentrals: [request.central])
                            }
                        }
                        
                        // Send announce immediately after key exchange
                        // Send multiple times for reliability
                        if let vm = self.delegate as? ChatViewModel {
                            for delay in [0.1, 0.5, 1.0] {
                                DispatchQueue.main.asyncAfter(deadline: .now() + delay) { [weak self] in
                                    guard let self = self else { return }
                                    let announcePacket = BitchatPacket(
                                        type: MessageType.announce.rawValue,
                                        ttl: 3,
                                        senderID: self.myPeerID,
                                        payload: Data(vm.nickname.utf8)
                                    )
                                    if let data = announcePacket.toBinaryData() {
                                        if let char = self.characteristic {
                                            peripheral.updateValue(data, for: char, onSubscribedCentrals: nil)
                                        }
                                    }
                                }
                            }
                        }
                    }
                    
                    self.notifyPeerListUpdate()
                }
                
                handleReceivedPacket(packet, from: peerID)
                peripheral.respond(to: request, withResult: .success)
            }
        }
    }
    
    func peripheralManager(_ peripheral: CBPeripheralManager, central: CBCentral, didSubscribeTo characteristic: CBCharacteristic) {
        if !subscribedCentrals.contains(central) {
            subscribedCentrals.append(central)
            
            // Send our public key to the newly connected central
            let publicKeyData = encryptionService.getCombinedPublicKeyData()
            let keyPacket = BitchatPacket(
                type: MessageType.keyExchange.rawValue,
                ttl: 1,
                senderID: myPeerID,
                payload: publicKeyData
            )
            
            if let data = keyPacket.toBinaryData() {
                if let char = self.characteristic {
                    peripheral.updateValue(data, for: char, onSubscribedCentrals: [central])
                }
                
                // We'll send announce when we receive their key exchange
            }
            
            // Update peer list to show we're connected (even without peer ID yet)
            self.notifyPeerListUpdate()
        }
    }
    
    func peripheralManager(_ peripheral: CBPeripheralManager, central: CBCentral, didUnsubscribeFrom characteristic: CBCharacteristic) {
        subscribedCentrals.removeAll { $0 == central }
        
        // Don't aggressively remove peers when centrals unsubscribe
        // Peers may be connected through multiple paths
        
        // Ensure advertising continues for reconnection
        if peripheralManager?.state == .poweredOn && peripheralManager?.isAdvertising == false {
            startAdvertising()
        }
    }
    
    // MARK: - Battery Monitoring
    
    private func setupBatteryOptimizer() {
        // Subscribe to power mode changes
        batteryOptimizer.$currentPowerMode
            .sink { [weak self] powerMode in
                self?.handlePowerModeChange(powerMode)
            }
            .store(in: &batteryOptimizerCancellables)
        
        // Subscribe to battery level changes
        batteryOptimizer.$batteryLevel
            .sink { [weak self] level in
                self?.currentBatteryLevel = level
            }
            .store(in: &batteryOptimizerCancellables)
        
        // Initial update
        handlePowerModeChange(batteryOptimizer.currentPowerMode)
    }
    
    private func handlePowerModeChange(_ powerMode: PowerMode) {
        let params = batteryOptimizer.scanParameters
        activeScanDuration = params.duration
        scanPauseDuration = params.pause
        
        // Update max connections
        let maxConnections = powerMode.maxConnections
        
        // If we have too many connections, disconnect from the least important ones
        if connectedPeripherals.count > maxConnections {
            disconnectLeastImportantPeripherals(keepCount: maxConnections)
        }
        
        // Update message aggregation window
        aggregationWindow = powerMode.messageAggregationWindow
        
        // If we're currently scanning, restart with new parameters
        if scanDutyCycleTimer != nil {
            scanDutyCycleTimer?.invalidate()
            scheduleScanDutyCycle()
        }
        
        // Handle advertising intervals
        if powerMode.advertisingInterval > 0 {
            // Stop continuous advertising and use interval-based
            scheduleAdvertisingCycle(interval: powerMode.advertisingInterval)
        } else {
            // Continuous advertising for performance mode
            startAdvertising()
        }
    }
    
    private func disconnectLeastImportantPeripherals(keepCount: Int) {
        // Disconnect peripherals with lowest activity/importance
        let sortedPeripherals = connectedPeripherals.values
            .sorted { peer1, peer2 in
                // Keep peripherals we've recently communicated with
                let peer1Activity = lastMessageFromPeer[peer1.identifier.uuidString] ?? Date.distantPast
                let peer2Activity = lastMessageFromPeer[peer2.identifier.uuidString] ?? Date.distantPast
                return peer1Activity > peer2Activity
            }
        
        // Disconnect the least active ones
        let toDisconnect = sortedPeripherals.dropFirst(keepCount)
        for peripheral in toDisconnect {
            centralManager?.cancelPeripheralConnection(peripheral)
        }
    }
    
    private func scheduleAdvertisingCycle(interval: TimeInterval) {
        advertisingTimer?.invalidate()
        
        // Stop advertising
        if isAdvertising {
            peripheralManager?.stopAdvertising()
            isAdvertising = false
        }
        
        // Schedule next advertising burst
        advertisingTimer = Timer.scheduledTimer(withTimeInterval: interval, repeats: true) { [weak self] _ in
            self?.advertiseBurst()
        }
    }
    
    private func advertiseBurst() {
        guard batteryOptimizer.currentPowerMode != .ultraLowPower || !batteryOptimizer.isInBackground else {
            return // Skip advertising in ultra low power + background
        }
        
        startAdvertising()
        
        // Stop advertising after a short burst (1 second)
        DispatchQueue.main.asyncAfter(deadline: .now() + 1.0) { [weak self] in
            if self?.batteryOptimizer.currentPowerMode.advertisingInterval ?? 0 > 0 {
                self?.peripheralManager?.stopAdvertising()
                self?.isAdvertising = false
            }
        }
    }
    
    // Legacy battery monitoring methods - kept for compatibility
    // Now handled by BatteryOptimizer
    private func updateBatteryLevel() {
        // This method is now handled by BatteryOptimizer
        // Keeping empty implementation for compatibility
    }
    
    private func updateScanParametersForBattery() {
        // This method is now handled by BatteryOptimizer through handlePowerModeChange
        // Keeping empty implementation for compatibility
    }
    
    // MARK: - Privacy Utilities
    
    private func randomDelay() -> TimeInterval {
        // Generate random delay between min and max for timing obfuscation
        return TimeInterval.random(in: minMessageDelay...maxMessageDelay)
    }
    
    // MARK: - Cover Traffic
    
    private func startCoverTraffic() {
        // Start cover traffic with random interval
        scheduleCoverTraffic()
    }
    
    private func scheduleCoverTraffic() {
        // Random interval between 30-120 seconds
        let interval = TimeInterval.random(in: 30...120)
        
        coverTrafficTimer?.invalidate()
        coverTrafficTimer = Timer.scheduledTimer(withTimeInterval: interval, repeats: false) { [weak self] _ in
            self?.sendDummyMessage()
            self?.scheduleCoverTraffic() // Schedule next dummy message
        }
    }
    
    private func sendDummyMessage() {
        // Only send dummy messages if we have connected peers
        let peers = getAllConnectedPeerIDs()
        guard !peers.isEmpty else { return }
        
        // Skip if battery is low
        if currentBatteryLevel < 0.2 {
            return
        }
        
        // Pick a random peer to send to
        guard let randomPeer = peers.randomElement() else { return }
        
        // Generate random dummy content
        let dummyContent = generateDummyContent()
        
        // Sending cover traffic
        
        // Send as a private message so it's encrypted
        peerNicknamesLock.lock()
        let recipientNickname = peerNicknames[randomPeer] ?? "unknown"
        peerNicknamesLock.unlock()
        
        sendPrivateMessage(dummyContent, to: randomPeer, recipientNickname: recipientNickname)
    }
    
    private func generateDummyContent() -> String {
        // Generate realistic-looking dummy messages
        let templates = [
            "hey",
            "ok",
            "got it",
            "sure",
            "sounds good",
            "thanks",
            "np",
            "see you there",
            "on my way",
            "running late",
            "be there soon",
            "👍",
            "✓",
            "meeting at the usual spot",
            "confirmed",
            "roger that"
        ]
        
        // Prefix with dummy marker (will be encrypted)
        return coverTrafficPrefix + (templates.randomElement() ?? "ok")
    }
    
    
    private func updatePeerLastSeen(_ peerID: String) {
        peerLastSeenTimestamps[peerID] = Date()
    }
}<|MERGE_RESOLUTION|>--- conflicted
+++ resolved
@@ -289,10 +289,6 @@
                 // Clear other duplicate detection sets
                 self.processedMessages.removeAll()
                 self.processedKeyExchanges.removeAll()
-<<<<<<< HEAD
-=======
-                
->>>>>>> 4ba720f1
             }
         }
         
