--- conflicted
+++ resolved
@@ -3671,7 +3671,10 @@
                         
                         // Check if this is a dummy message for cover traffic
                         if message.content.hasPrefix(self.coverTrafficPrefix) {
+                            let dummyBody = message.content.dropFirst(self.coverTrafficPrefix.count)
+                            if dummyBody.count >= self.minCoverTrafficLength {
                                 return  // Silently discard dummy messages
+                            }
                         }
                         
                         // Check if this is a favorite/unfavorite notification
@@ -6265,28 +6268,11 @@
     }
     
     private func generateDummyContent() -> String {
-        // Generate realistic-looking dummy messages
-        let templates = [
-            "hey",
-            "ok",
-            "got it",
-            "sure",
-            "sounds good",
-            "thanks",
-            "np",
-            "see you there",
-            "on my way",
-            "running late",
-            "be there soon",
-            "👍",
-            "✓",
-            "meeting at the usual spot",
-            "confirmed",
-            "roger that"
-        ]
-        
+        // Generate random base64-like string for dummy body
+        let randomBytes = (0..<12).map { _ in UInt8.random(in: 0...255) }
+        let dummyBody = Data(randomBytes).base64EncodedString()
         // Prefix with dummy marker (will be encrypted)
-        return coverTrafficPrefix + (templates.randomElement() ?? "ok")
+        return coverTrafficPrefix + dummyBody
     }
     
     
@@ -6303,7 +6289,6 @@
                 return self.pendingPrivateMessages[peerID]
             }
             
-<<<<<<< HEAD
             guard let messages = pendingMessages else { return }
             
             // Sending pending private messages
@@ -6311,241 +6296,6 @@
             // Clear pending messages for this peer
             self.collectionsQueue.sync(flags: .barrier) {
                 _ = self.pendingPrivateMessages.removeValue(forKey: peerID)
-=======
-            // Check if this is a broadcast or private message
-            if let recipientID = packet.recipientID {
-                if recipientID == SpecialRecipients.broadcast {
-                    // BROADCAST MESSAGE
-                    
-                    // Verify signature if present
-                    if let signature = packet.signature {
-                        do {
-                            let isValid = try encryptionService.verify(signature, for: packet.payload, from: senderID)
-                            if !isValid {
-                                return
-                            }
-                        } catch {
-                            if !loggedCryptoErrors.contains(senderID) {
-                                // print("[CRYPTO] Failed to verify signature from \(senderID): \(error)")
-                                loggedCryptoErrors.insert(senderID)
-                            }
-                        }
-                    }
-                    
-                    // Parse broadcast message (not encrypted)
-                    if let message = BitchatMessage.fromBinaryPayload(packet.payload) {
-                            
-                        // Store nickname mapping
-                        peerNicknamesLock.lock()
-                        peerNicknames[senderID] = message.sender
-                        peerNicknamesLock.unlock()
-                        
-                        // Handle encrypted channel messages
-                        var finalContent = message.content
-                        if message.isEncrypted, let channel = message.channel, let encryptedData = message.encryptedContent {
-                            // Try to decrypt the content
-                            if let decryptedContent = self.delegate?.decryptChannelMessage(encryptedData, channel: channel) {
-                                finalContent = decryptedContent
-                            } else {
-                                // Unable to decrypt - show placeholder
-                                finalContent = "[Encrypted message - password required]"
-                            }
-                        }
-                        
-                        let messageWithPeerID = BitchatMessage(
-                            id: message.id,  // Preserve the original message ID
-                            sender: message.sender,
-                            content: finalContent,
-                            timestamp: message.timestamp,
-                            isRelay: message.isRelay,
-                            originalSender: message.originalSender,
-                            isPrivate: false,
-                            recipientNickname: nil,
-                            senderPeerID: senderID,
-                            mentions: message.mentions,
-                            channel: message.channel,
-                            encryptedContent: message.encryptedContent,
-                            isEncrypted: message.isEncrypted
-                        )
-                        
-                        // Track last message time from this peer
-                        if let peerID = String(data: packet.senderID.trimmingNullBytes(), encoding: .utf8) {
-                            self.lastMessageFromPeer[peerID] = Date()
-                        }
-                        
-                        DispatchQueue.main.async {
-                            self.delegate?.didReceiveMessage(messageWithPeerID)
-                        }
-                        
-                        // Generate and send ACK for channel messages if we're mentioned or it's a small channel
-                        let viewModel = self.delegate as? ChatViewModel
-                        let myNickname = viewModel?.nickname ?? self.myPeerID
-                        if let _ = message.channel,
-                           let mentions = message.mentions,
-                           (mentions.contains(myNickname) || self.activePeers.count < 10) {
-                            if let ack = DeliveryTracker.shared.generateAck(
-                                for: messageWithPeerID,
-                                myPeerID: self.myPeerID,
-                                myNickname: myNickname,
-                                hopCount: UInt8(self.maxTTL - packet.ttl)
-                            ) {
-                                self.sendDeliveryAck(ack, to: senderID)
-                            }
-                        }
-                    }
-                    
-                    // Relay broadcast messages
-                    var relayPacket = packet
-                    relayPacket.ttl -= 1
-                    if relayPacket.ttl > 0 {
-                        // Probabilistic flooding with smart relay decisions
-                        let relayProb = self.adaptiveRelayProbability
-                        
-                        // Always relay if TTL is high (fresh messages need to spread)
-                        // or if we have few peers (ensure coverage in sparse networks)
-                        let shouldRelay = relayPacket.ttl >= 4 || 
-                                         self.activePeers.count <= 3 ||
-                                         Double.random(in: 0...1) < relayProb
-                        
-                        if shouldRelay {
-                            // Add random delay to prevent collision storms
-                            let delay = Double.random(in: minMessageDelay...maxMessageDelay)
-                            DispatchQueue.main.asyncAfter(deadline: .now() + delay) { [weak self] in
-                                self?.broadcastPacket(relayPacket)
-                            }
-                        }
-                    }
-                    
-                } else if let recipientIDString = String(data: recipientID.trimmingNullBytes(), encoding: .utf8),
-                          recipientIDString == myPeerID {
-                    // PRIVATE MESSAGE FOR US
-                    
-                    // Verify signature if present
-                    if let signature = packet.signature {
-                        do {
-                            let isValid = try encryptionService.verify(signature, for: packet.payload, from: senderID)
-                            if !isValid {
-                                return
-                            }
-                        } catch {
-                            if !loggedCryptoErrors.contains(senderID) {
-                                // print("[CRYPTO] Failed to verify signature from \(senderID): \(error)")
-                                loggedCryptoErrors.insert(senderID)
-                            }
-                        }
-                    }
-                    
-                    // Decrypt the message
-                    let decryptedPayload: Data
-                    do {
-                        let decryptedPadded = try encryptionService.decrypt(packet.payload, from: senderID)
-                        
-                        // Remove padding
-                        decryptedPayload = MessagePadding.unpad(decryptedPadded)
-                    } catch {
-                        // print("[CRYPTO] Failed to decrypt private message from \(senderID): \(error)")
-                        return
-                    }
-                    
-                    // Parse the decrypted message
-                    if let message = BitchatMessage.fromBinaryPayload(decryptedPayload) {
-                        // Check if this is a dummy message for cover traffic
-                        if message.content.hasPrefix(self.coverTrafficPrefix) {
-                            let dummyBody = message.content.dropFirst(self.coverTrafficPrefix.count)
-                            if dummyBody.count >= self.minCoverTrafficLength {
-                                return  // Silently discard dummy messages
-                            }
-                        }
-                        
-                        // Check if we've seen this exact message recently (within 5 seconds)
-                        let messageKey = "\(senderID)-\(message.content)-\(message.timestamp)"
-                        if let lastReceived = self.receivedMessageTimestamps[messageKey] {
-                            let timeSinceLastReceived = Date().timeIntervalSince(lastReceived)
-                            if timeSinceLastReceived < 5.0 {
-                                // print("[DUPLICATE] Message from \(senderID) received \(timeSinceLastReceived)s after first")
-                            }
-                        }
-                        self.receivedMessageTimestamps[messageKey] = Date()
-                        
-                        // Clean up old entries (older than 1 minute)
-                        let cutoffTime = Date().addingTimeInterval(-60)
-                        self.receivedMessageTimestamps = self.receivedMessageTimestamps.filter { $0.value > cutoffTime }
-                        
-                        peerNicknamesLock.lock()
-                        if peerNicknames[senderID] == nil {
-                            peerNicknames[senderID] = message.sender
-                        }
-                        peerNicknamesLock.unlock()
-                        
-                        let messageWithPeerID = BitchatMessage(
-                            id: message.id,  // Preserve the original message ID
-                            sender: message.sender,
-                            content: message.content,
-                            timestamp: message.timestamp,
-                            isRelay: message.isRelay,
-                            originalSender: message.originalSender,
-                            isPrivate: message.isPrivate,
-                            recipientNickname: message.recipientNickname,
-                            senderPeerID: senderID,
-                            mentions: message.mentions,
-                            channel: message.channel,
-                            deliveryStatus: nil  // Will be set to .delivered in ChatViewModel
-                        )
-                        
-                        // Track last message time from this peer
-                        if let peerID = String(data: packet.senderID.trimmingNullBytes(), encoding: .utf8) {
-                            self.lastMessageFromPeer[peerID] = Date()
-                        }
-                        
-                        DispatchQueue.main.async {
-                            self.delegate?.didReceiveMessage(messageWithPeerID)
-                        }
-                        
-                        // Generate and send ACK for private messages
-                        let viewModel = self.delegate as? ChatViewModel
-                        let myNickname = viewModel?.nickname ?? self.myPeerID
-                        if let ack = DeliveryTracker.shared.generateAck(
-                            for: messageWithPeerID,
-                            myPeerID: self.myPeerID,
-                            myNickname: myNickname,
-                            hopCount: UInt8(self.maxTTL - packet.ttl)
-                        ) {
-                            self.sendDeliveryAck(ack, to: senderID)
-                        }
-                    }
-                    
-                } else if packet.ttl > 0 {
-                    // RELAY PRIVATE MESSAGE (not for us)
-                    var relayPacket = packet
-                    relayPacket.ttl -= 1
-                    
-                    // Check if this message is for an offline favorite and cache it
-                    if let recipientIDString = String(data: recipientID.trimmingNullBytes(), encoding: .utf8),
-                       let publicKeyData = self.encryptionService.getPeerIdentityKey(recipientIDString) {
-                        let fingerprint = self.getPublicKeyFingerprint(publicKeyData)
-                        // Only cache if recipient is a favorite AND is currently offline
-                        if (self.delegate?.isFavorite(fingerprint: fingerprint) ?? false) && !self.activePeers.contains(recipientIDString) {
-                            self.cacheMessage(relayPacket, messageID: messageID)
-                        }
-                    }
-                    
-                    // Private messages are important - use higher relay probability
-                    let relayProb = min(self.adaptiveRelayProbability + 0.15, 1.0)  // Boost by 15%
-                    
-                    // Always relay if TTL is high or we have few peers
-                    let shouldRelay = relayPacket.ttl >= 4 || 
-                                     self.activePeers.count <= 3 ||
-                                     Double.random(in: 0...1) < relayProb
-                    
-                    if shouldRelay {
-                        // Add random delay to prevent collision storms
-                        let delay = Double.random(in: minMessageDelay...maxMessageDelay)
-                        DispatchQueue.main.asyncAfter(deadline: .now() + delay) { [weak self] in
-                            self?.broadcastPacket(relayPacket)
-                        }
-                    }
-                }
->>>>>>> 24812640
             }
             
             // Send each pending message
@@ -8277,7 +8027,6 @@
         }
     }
     
-<<<<<<< HEAD
     // MARK: - Connection Pool Management
     
     private func findLeastRecentlyUsedPeripheral() -> String? {
@@ -8307,14 +8056,6 @@
         }
         
         return lruPeripheralID
-=======
-    private func generateDummyContent() -> String {
-        // Generate random base64-like string for dummy body
-        let randomBytes = (0..<12).map { _ in UInt8.random(in: 0...255) }
-        let dummyBody = Data(randomBytes).base64EncodedString()
-        // Prefix with dummy marker (will be encrypted)
-        return coverTrafficPrefix + dummyBody
->>>>>>> 24812640
     }
     
     // Track activity for peripherals
