//
// BitchatProtocol.swift
// bitchat
//
// This is free and unencumbered software released into the public domain.
// For more information, see <https://unlicense.org>
//

import Foundation
import CryptoKit

// Privacy-preserving padding utilities
struct MessagePadding {
    // Standard block sizes for padding
    static let blockSizes = [256, 512, 1024, 2048]
    
    // Add PKCS#7-style padding to reach target size
    static func pad(_ data: Data, toSize targetSize: Int) -> Data {
        guard data.count < targetSize else { return data }
        
        let paddingNeeded = targetSize - data.count
        
        // PKCS#7 only supports padding up to 255 bytes
        // If we need more padding than that, don't pad - return original data
        guard paddingNeeded <= 255 else { return data }
        
        var padded = data
        
        // Standard PKCS#7 padding
        var randomBytes = [UInt8](repeating: 0, count: paddingNeeded - 1)
        _ = SecRandomCopyBytes(kSecRandomDefault, paddingNeeded - 1, &randomBytes)
        padded.append(contentsOf: randomBytes)
        padded.append(UInt8(paddingNeeded))
        
        return padded
    }
    
    // Remove padding from data
    static func unpad(_ data: Data) -> Data {
        guard !data.isEmpty else { return data }
        
        // Last byte tells us how much padding to remove
        let paddingLength = Int(data[data.count - 1])
        guard paddingLength > 0 && paddingLength <= data.count else { 
            // Debug logging for 243-byte packets
            if data.count == 243 {
            }
            return data 
        }
        
        let result = data.prefix(data.count - paddingLength)
        
        // Debug logging for 243-byte packets
        if data.count == 243 {
        }
        
        return result
    }
    
    // Find optimal block size for data
    static func optimalBlockSize(for dataSize: Int) -> Int {
        // Account for encryption overhead (~16 bytes for AES-GCM tag)
        let totalSize = dataSize + 16
        
        // Find smallest block that fits
        for blockSize in blockSizes {
            if totalSize <= blockSize {
                return blockSize
            }
        }
        
        // For very large messages, just use the original size
        // (will be fragmented anyway)
        return dataSize
    }
}

enum MessageType: UInt8 {
    case announce = 0x01
    // 0x02 was legacy keyExchange - removed
    case leave = 0x03
    case message = 0x04  // All user messages (private and broadcast)
    case fragmentStart = 0x05
    case fragmentContinue = 0x06
    case fragmentEnd = 0x07
    case channelAnnounce = 0x08  // Announce password-protected channel status
    case channelRetention = 0x09  // Announce channel retention status
    case deliveryAck = 0x0A  // Acknowledge message received
    case deliveryStatusRequest = 0x0B  // Request delivery status update
    case readReceipt = 0x0C  // Message has been read/viewed
<<<<<<< HEAD
    case pingRequest = 0x0D  // Ping request for latency measurement
    case pongResponse = 0x0E  // Pong response for latency measurement
=======
    
    // Noise Protocol messages
    case noiseHandshakeInit = 0x10  // Noise handshake initiation
    case noiseHandshakeResp = 0x11  // Noise handshake response
    case noiseEncrypted = 0x12      // Noise encrypted transport message
    case noiseIdentityAnnounce = 0x13  // Announce static public key for discovery
    case channelKeyVerifyRequest = 0x14  // Request key verification for a channel
    case channelKeyVerifyResponse = 0x15 // Response to key verification request
    case channelPasswordUpdate = 0x16    // Distribute new password to channel members
    case channelMetadata = 0x17         // Announce channel creator and metadata
    
    // Protocol version negotiation
    case versionHello = 0x20            // Initial version announcement
    case versionAck = 0x21              // Version acknowledgment
    
    var description: String {
        switch self {
        case .announce: return "announce"
        case .leave: return "leave"
        case .message: return "message"
        case .fragmentStart: return "fragmentStart"
        case .fragmentContinue: return "fragmentContinue"
        case .fragmentEnd: return "fragmentEnd"
        case .channelAnnounce: return "channelAnnounce"
        case .channelRetention: return "channelRetention"
        case .deliveryAck: return "deliveryAck"
        case .deliveryStatusRequest: return "deliveryStatusRequest"
        case .readReceipt: return "readReceipt"
        case .noiseHandshakeInit: return "noiseHandshakeInit"
        case .noiseHandshakeResp: return "noiseHandshakeResp"
        case .noiseEncrypted: return "noiseEncrypted"
        case .noiseIdentityAnnounce: return "noiseIdentityAnnounce"
        case .channelKeyVerifyRequest: return "channelKeyVerifyRequest"
        case .channelKeyVerifyResponse: return "channelKeyVerifyResponse"
        case .channelPasswordUpdate: return "channelPasswordUpdate"
        case .channelMetadata: return "channelMetadata"
        case .versionHello: return "versionHello"
        case .versionAck: return "versionAck"
        }
    }
>>>>>>> 17e96e99
}

// Special recipient ID for broadcast messages
struct SpecialRecipients {
    static let broadcast = Data(repeating: 0xFF, count: 8)  // All 0xFF = broadcast
}

struct BitchatPacket: Codable {
    let version: UInt8
    let type: UInt8
    let senderID: Data
    let recipientID: Data?
    let timestamp: UInt64
    let payload: Data
    let signature: Data?
    var ttl: UInt8
    
    init(type: UInt8, senderID: Data, recipientID: Data?, timestamp: UInt64, payload: Data, signature: Data?, ttl: UInt8) {
        self.version = 1
        self.type = type
        self.senderID = senderID
        self.recipientID = recipientID
        self.timestamp = timestamp
        self.payload = payload
        self.signature = signature
        self.ttl = ttl
    }
    
    // Convenience initializer for new binary format
    init(type: UInt8, ttl: UInt8, senderID: String, payload: Data) {
        self.version = 1
        self.type = type
        // Convert hex string peer ID to binary data (8 bytes)
        var senderData = Data()
        var tempID = senderID
        while tempID.count >= 2 {
            let hexByte = String(tempID.prefix(2))
            if let byte = UInt8(hexByte, radix: 16) {
                senderData.append(byte)
            }
            tempID = String(tempID.dropFirst(2))
        }
        self.senderID = senderData
        self.recipientID = nil
        self.timestamp = UInt64(Date().timeIntervalSince1970 * 1000) // milliseconds
        self.payload = payload
        self.signature = nil
        self.ttl = ttl
    }
    
    var data: Data? {
        BinaryProtocol.encode(self)
    }
    
    func toBinaryData() -> Data? {
        BinaryProtocol.encode(self)
    }
    
    static func from(_ data: Data) -> BitchatPacket? {
        BinaryProtocol.decode(data)
    }
}

// Delivery acknowledgment structure
struct DeliveryAck: Codable {
    let originalMessageID: String
    let ackID: String
    let recipientID: String  // Who received it
    let recipientNickname: String
    let timestamp: Date
    let hopCount: UInt8  // How many hops to reach recipient
    
    init(originalMessageID: String, recipientID: String, recipientNickname: String, hopCount: UInt8) {
        self.originalMessageID = originalMessageID
        self.ackID = UUID().uuidString
        self.recipientID = recipientID
        self.recipientNickname = recipientNickname
        self.timestamp = Date()
        self.hopCount = hopCount
    }
    
    func encode() -> Data? {
        try? JSONEncoder().encode(self)
    }
    
    static func decode(from data: Data) -> DeliveryAck? {
        try? JSONDecoder().decode(DeliveryAck.self, from: data)
    }
}

// Read receipt structure
struct ReadReceipt: Codable {
    let originalMessageID: String
    let receiptID: String
    let readerID: String  // Who read it
    let readerNickname: String
    let timestamp: Date
    
    init(originalMessageID: String, readerID: String, readerNickname: String) {
        self.originalMessageID = originalMessageID
        self.receiptID = UUID().uuidString
        self.readerID = readerID
        self.readerNickname = readerNickname
        self.timestamp = Date()
    }
    
    func encode() -> Data? {
        try? JSONEncoder().encode(self)
    }
    
    static func decode(from data: Data) -> ReadReceipt? {
        try? JSONDecoder().decode(ReadReceipt.self, from: data)
    }
}

<<<<<<< HEAD
// Ping request structure for latency measurement
struct PingRequest: Codable {
    let pingID: String
    let senderID: String
    let senderNickname: String
    let targetID: String
    let targetNickname: String
    let timestamp: Date
    
    init(senderID: String, senderNickname: String, targetID: String, targetNickname: String) {
        self.pingID = UUID().uuidString
        self.senderID = senderID
        self.senderNickname = senderNickname
        self.targetID = targetID
        self.targetNickname = targetNickname
=======
// Channel key verification request
struct ChannelKeyVerifyRequest: Codable {
    let channel: String
    let requesterID: String
    let keyCommitment: String  // SHA256 hash of the key they have
    let timestamp: Date
    
    init(channel: String, requesterID: String, keyCommitment: String) {
        self.channel = channel
        self.requesterID = requesterID
        self.keyCommitment = keyCommitment
>>>>>>> 17e96e99
        self.timestamp = Date()
    }
    
    func encode() -> Data? {
<<<<<<< HEAD
        try? JSONEncoder().encode(self)
    }
    
    static func decode(from data: Data) -> PingRequest? {
        try? JSONDecoder().decode(PingRequest.self, from: data)
    }
}

// Pong response structure for latency measurement
struct PongResponse: Codable {
    let originalPingID: String
    let pongID: String
    let responderID: String
    let responderNickname: String
    let originalTimestamp: Date
    let responseTimestamp: Date
    
    init(originalPing: PingRequest, responderID: String, responderNickname: String) {
        self.originalPingID = originalPing.pingID
        self.pongID = UUID().uuidString
        self.responderID = responderID
        self.responderNickname = responderNickname
        self.originalTimestamp = originalPing.timestamp
        self.responseTimestamp = Date()
    }
    
    func encode() -> Data? {
        try? JSONEncoder().encode(self)
    }
    
    static func decode(from data: Data) -> PongResponse? {
        try? JSONDecoder().decode(PongResponse.self, from: data)
=======
        return try? JSONEncoder().encode(self)
    }
    
    static func decode(from data: Data) -> ChannelKeyVerifyRequest? {
        try? JSONDecoder().decode(ChannelKeyVerifyRequest.self, from: data)
    }
}

// Channel key verification response
struct ChannelKeyVerifyResponse: Codable {
    let channel: String
    let responderID: String
    let verified: Bool  // Whether the key commitment matches
    let timestamp: Date
    
    init(channel: String, responderID: String, verified: Bool) {
        self.channel = channel
        self.responderID = responderID
        self.verified = verified
        self.timestamp = Date()
    }
    
    func encode() -> Data? {
        return try? JSONEncoder().encode(self)
    }
    
    static func decode(from data: Data) -> ChannelKeyVerifyResponse? {
        try? JSONDecoder().decode(ChannelKeyVerifyResponse.self, from: data)
    }
}

// Channel password update (sent by owner to members)
struct ChannelPasswordUpdate: Codable {
    let channel: String
    let ownerID: String  // Deprecated, kept for backward compatibility
    let ownerFingerprint: String  // Noise protocol fingerprint of owner
    let encryptedPassword: Data  // New password encrypted with recipient's Noise session
    let newKeyCommitment: String  // SHA256 of new key for verification
    let timestamp: Date
    
    init(channel: String, ownerID: String, ownerFingerprint: String, encryptedPassword: Data, newKeyCommitment: String) {
        self.channel = channel
        self.ownerID = ownerID
        self.ownerFingerprint = ownerFingerprint
        self.encryptedPassword = encryptedPassword
        self.newKeyCommitment = newKeyCommitment
        self.timestamp = Date()
    }
    
    func encode() -> Data? {
        return try? JSONEncoder().encode(self)
    }
    
    static func decode(from data: Data) -> ChannelPasswordUpdate? {
        try? JSONDecoder().decode(ChannelPasswordUpdate.self, from: data)
    }
}

// Channel metadata announcement
struct ChannelMetadata: Codable {
    let channel: String
    let creatorID: String
    let creatorFingerprint: String  // Noise protocol fingerprint
    let createdAt: Date
    let isPasswordProtected: Bool
    let keyCommitment: String?  // SHA256 of channel key if password-protected
    
    init(channel: String, creatorID: String, creatorFingerprint: String, isPasswordProtected: Bool, keyCommitment: String?) {
        self.channel = channel
        self.creatorID = creatorID
        self.creatorFingerprint = creatorFingerprint
        self.createdAt = Date()
        self.isPasswordProtected = isPasswordProtected
        self.keyCommitment = keyCommitment
    }
    
    func encode() -> Data? {
        return try? JSONEncoder().encode(self)
    }
    
    static func decode(from data: Data) -> ChannelMetadata? {
        try? JSONDecoder().decode(ChannelMetadata.self, from: data)
    }
}

// MARK: - Peer Identity Rotation

// Enhanced identity announcement with rotation support
struct NoiseIdentityAnnouncement: Codable {
    let peerID: String               // Current ephemeral peer ID
    let publicKey: Data              // Noise static public key
    let nickname: String             // Current nickname
    let timestamp: Date              // When this binding was created
    let previousPeerID: String?      // Previous peer ID (for smooth transition)
    let signature: Data              // Signature proving ownership
    
    init(peerID: String, publicKey: Data, nickname: String, previousPeerID: String? = nil, signature: Data) {
        self.peerID = peerID
        self.publicKey = publicKey
        self.nickname = nickname
        self.timestamp = Date()
        self.previousPeerID = previousPeerID
        self.signature = signature
    }
    
    func encode() -> Data? {
        return try? JSONEncoder().encode(self)
    }
    
    static func decode(from data: Data) -> NoiseIdentityAnnouncement? {
        try? JSONDecoder().decode(NoiseIdentityAnnouncement.self, from: data)
    }
}

// Binding between ephemeral peer ID and cryptographic identity
struct PeerIdentityBinding {
    let currentPeerID: String        // Current ephemeral ID
    let fingerprint: String          // Permanent cryptographic identity
    let publicKey: Data              // Noise static public key
    let nickname: String             // Last known nickname
    let bindingTimestamp: Date       // When this binding was created
    let signature: Data              // Cryptographic proof of binding
    
    // Verify the binding signature
    func verify() -> Bool {
        // TODO: Implement signature verification
        return true
    }
}

// MARK: - Protocol Version Negotiation

// Protocol version constants
struct ProtocolVersion {
    static let current: UInt8 = 1
    static let minimum: UInt8 = 1
    static let maximum: UInt8 = 1
    
    // Future versions can be added here
    static let supportedVersions: Set<UInt8> = [1]
    
    static func isSupported(_ version: UInt8) -> Bool {
        return supportedVersions.contains(version)
    }
    
    static func negotiateVersion(clientVersions: [UInt8], serverVersions: [UInt8]) -> UInt8? {
        // Find the highest common version
        let clientSet = Set(clientVersions)
        let serverSet = Set(serverVersions)
        let common = clientSet.intersection(serverSet)
        
        return common.max()
    }
}

// Version negotiation hello message
struct VersionHello: Codable {
    let supportedVersions: [UInt8]  // List of supported protocol versions
    let preferredVersion: UInt8     // Preferred version (usually the latest)
    let clientVersion: String       // App version string (e.g., "1.0.0")
    let platform: String            // Platform identifier (e.g., "iOS", "macOS")
    let capabilities: [String]?     // Optional capability flags for future extensions
    
    init(supportedVersions: [UInt8] = Array(ProtocolVersion.supportedVersions), 
         preferredVersion: UInt8 = ProtocolVersion.current,
         clientVersion: String,
         platform: String,
         capabilities: [String]? = nil) {
        self.supportedVersions = supportedVersions
        self.preferredVersion = preferredVersion
        self.clientVersion = clientVersion
        self.platform = platform
        self.capabilities = capabilities
    }
    
    func encode() -> Data? {
        return try? JSONEncoder().encode(self)
    }
    
    static func decode(from data: Data) -> VersionHello? {
        try? JSONDecoder().decode(VersionHello.self, from: data)
    }
}

// Version negotiation acknowledgment
struct VersionAck: Codable {
    let agreedVersion: UInt8        // The version both peers will use
    let serverVersion: String       // Responder's app version
    let platform: String            // Responder's platform
    let capabilities: [String]?     // Responder's capabilities
    let rejected: Bool              // True if no compatible version found
    let reason: String?             // Reason for rejection if applicable
    
    init(agreedVersion: UInt8,
         serverVersion: String,
         platform: String,
         capabilities: [String]? = nil,
         rejected: Bool = false,
         reason: String? = nil) {
        self.agreedVersion = agreedVersion
        self.serverVersion = serverVersion
        self.platform = platform
        self.capabilities = capabilities
        self.rejected = rejected
        self.reason = reason
    }
    
    func encode() -> Data? {
        return try? JSONEncoder().encode(self)
    }
    
    static func decode(from data: Data) -> VersionAck? {
        try? JSONDecoder().decode(VersionAck.self, from: data)
>>>>>>> 17e96e99
    }
}

// Delivery status for messages
enum DeliveryStatus: Codable, Equatable {
    case sending
    case sent  // Left our device
    case delivered(to: String, at: Date)  // Confirmed by recipient
    case read(by: String, at: Date)  // Seen by recipient
    case failed(reason: String)
    case partiallyDelivered(reached: Int, total: Int)  // For rooms
    
    var displayText: String {
        switch self {
        case .sending:
            return "Sending..."
        case .sent:
            return "Sent"
        case .delivered(let nickname, _):
            return "Delivered to \(nickname)"
        case .read(let nickname, _):
            return "Read by \(nickname)"
        case .failed(let reason):
            return "Failed: \(reason)"
        case .partiallyDelivered(let reached, let total):
            return "Delivered to \(reached)/\(total)"
        }
    }
}

struct BitchatMessage: Codable, Equatable {
    let id: String
    let sender: String
    let content: String
    let timestamp: Date
    let isRelay: Bool
    let originalSender: String?
    let isPrivate: Bool
    let recipientNickname: String?
    let senderPeerID: String?
    let mentions: [String]?  // Array of mentioned nicknames
    let channel: String?  // Channel hashtag (e.g., "#general")
    let encryptedContent: Data?  // For password-protected rooms
    let isEncrypted: Bool  // Flag to indicate if content is encrypted
    var deliveryStatus: DeliveryStatus? // Delivery tracking
    
    init(id: String? = nil, sender: String, content: String, timestamp: Date, isRelay: Bool, originalSender: String? = nil, isPrivate: Bool = false, recipientNickname: String? = nil, senderPeerID: String? = nil, mentions: [String]? = nil, channel: String? = nil, encryptedContent: Data? = nil, isEncrypted: Bool = false, deliveryStatus: DeliveryStatus? = nil) {
        self.id = id ?? UUID().uuidString
        self.sender = sender
        self.content = content
        self.timestamp = timestamp
        self.isRelay = isRelay
        self.originalSender = originalSender
        self.isPrivate = isPrivate
        self.recipientNickname = recipientNickname
        self.senderPeerID = senderPeerID
        self.mentions = mentions
        self.channel = channel
        self.encryptedContent = encryptedContent
        self.isEncrypted = isEncrypted
        self.deliveryStatus = deliveryStatus ?? (isPrivate ? .sending : nil)
    }
}

protocol BitchatDelegate: AnyObject {
    func didReceiveMessage(_ message: BitchatMessage)
    func didConnectToPeer(_ peerID: String)
    func didDisconnectFromPeer(_ peerID: String)
    func didUpdatePeerList(_ peers: [String])
    func didReceiveChannelLeave(_ channel: String, from peerID: String)
    func didReceivePasswordProtectedChannelAnnouncement(_ channel: String, isProtected: Bool, creatorID: String?, keyCommitment: String?)
    func didReceiveChannelRetentionAnnouncement(_ channel: String, enabled: Bool, creatorID: String?)
    func decryptChannelMessage(_ encryptedContent: Data, channel: String) -> String?
    
    // Optional method to check if a fingerprint belongs to a favorite peer
    func isFavorite(fingerprint: String) -> Bool
    
    // Delivery confirmation methods
    func didReceiveDeliveryAck(_ ack: DeliveryAck)
    func didReceiveReadReceipt(_ receipt: ReadReceipt)
    func didUpdateMessageDeliveryStatus(_ messageID: String, status: DeliveryStatus)
    
<<<<<<< HEAD
    // Ping/Pong methods
    func didReceivePingRequest(_ ping: PingRequest)
    func didReceivePongResponse(_ pong: PongResponse)
=======
    // Channel key verification methods
    func didReceiveChannelKeyVerifyRequest(_ request: ChannelKeyVerifyRequest, from peerID: String)
    func didReceiveChannelKeyVerifyResponse(_ response: ChannelKeyVerifyResponse, from peerID: String)
    func didReceiveChannelPasswordUpdate(_ update: ChannelPasswordUpdate, from peerID: String)
    
    // Channel metadata methods
    func didReceiveChannelMetadata(_ metadata: ChannelMetadata, from peerID: String)
>>>>>>> 17e96e99
}

// Provide default implementation to make it effectively optional
extension BitchatDelegate {
    func isFavorite(fingerprint: String) -> Bool {
        return false
    }
    
    func didReceiveChannelLeave(_ channel: String, from peerID: String) {
        // Default empty implementation
    }
    
    func didReceivePasswordProtectedChannelAnnouncement(_ channel: String, isProtected: Bool, creatorID: String?, keyCommitment: String?) {
        // Default empty implementation
    }
    
    func didReceiveChannelRetentionAnnouncement(_ channel: String, enabled: Bool, creatorID: String?) {
        // Default empty implementation
    }
    
    func decryptChannelMessage(_ encryptedContent: Data, channel: String) -> String? {
        // Default returns nil (unable to decrypt)
        return nil
    }
    
    func didReceiveDeliveryAck(_ ack: DeliveryAck) {
        // Default empty implementation
    }
    
    func didReceiveReadReceipt(_ receipt: ReadReceipt) {
        // Default empty implementation
    }
    
    func didUpdateMessageDeliveryStatus(_ messageID: String, status: DeliveryStatus) {
        // Default empty implementation
    }
    
<<<<<<< HEAD
    func didReceivePingRequest(_ ping: PingRequest) {
        // Default empty implementation
    }
    
    func didReceivePongResponse(_ pong: PongResponse) {
=======
    func didReceiveChannelKeyVerifyRequest(_ request: ChannelKeyVerifyRequest, from peerID: String) {
        // Default empty implementation
    }
    
    func didReceiveChannelKeyVerifyResponse(_ response: ChannelKeyVerifyResponse, from peerID: String) {
        // Default empty implementation
    }
    
    func didReceiveChannelPasswordUpdate(_ update: ChannelPasswordUpdate, from peerID: String) {
        // Default empty implementation
    }
    
    func didReceiveChannelMetadata(_ metadata: ChannelMetadata, from peerID: String) {
>>>>>>> 17e96e99
        // Default empty implementation
    }
}<|MERGE_RESOLUTION|>--- conflicted
+++ resolved
@@ -88,10 +88,8 @@
     case deliveryAck = 0x0A  // Acknowledge message received
     case deliveryStatusRequest = 0x0B  // Request delivery status update
     case readReceipt = 0x0C  // Message has been read/viewed
-<<<<<<< HEAD
     case pingRequest = 0x0D  // Ping request for latency measurement
     case pongResponse = 0x0E  // Pong response for latency measurement
-=======
     
     // Noise Protocol messages
     case noiseHandshakeInit = 0x10  // Noise handshake initiation
@@ -120,6 +118,8 @@
         case .deliveryAck: return "deliveryAck"
         case .deliveryStatusRequest: return "deliveryStatusRequest"
         case .readReceipt: return "readReceipt"
+        case .pingRequest: return "pingRequest"
+        case .pongResponse: return "pongResponse"
         case .noiseHandshakeInit: return "noiseHandshakeInit"
         case .noiseHandshakeResp: return "noiseHandshakeResp"
         case .noiseEncrypted: return "noiseEncrypted"
@@ -132,7 +132,6 @@
         case .versionAck: return "versionAck"
         }
     }
->>>>>>> 17e96e99
 }
 
 // Special recipient ID for broadcast messages
@@ -248,23 +247,6 @@
     }
 }
 
-<<<<<<< HEAD
-// Ping request structure for latency measurement
-struct PingRequest: Codable {
-    let pingID: String
-    let senderID: String
-    let senderNickname: String
-    let targetID: String
-    let targetNickname: String
-    let timestamp: Date
-    
-    init(senderID: String, senderNickname: String, targetID: String, targetNickname: String) {
-        self.pingID = UUID().uuidString
-        self.senderID = senderID
-        self.senderNickname = senderNickname
-        self.targetID = targetID
-        self.targetNickname = targetNickname
-=======
 // Channel key verification request
 struct ChannelKeyVerifyRequest: Codable {
     let channel: String
@@ -276,45 +258,10 @@
         self.channel = channel
         self.requesterID = requesterID
         self.keyCommitment = keyCommitment
->>>>>>> 17e96e99
         self.timestamp = Date()
     }
     
     func encode() -> Data? {
-<<<<<<< HEAD
-        try? JSONEncoder().encode(self)
-    }
-    
-    static func decode(from data: Data) -> PingRequest? {
-        try? JSONDecoder().decode(PingRequest.self, from: data)
-    }
-}
-
-// Pong response structure for latency measurement
-struct PongResponse: Codable {
-    let originalPingID: String
-    let pongID: String
-    let responderID: String
-    let responderNickname: String
-    let originalTimestamp: Date
-    let responseTimestamp: Date
-    
-    init(originalPing: PingRequest, responderID: String, responderNickname: String) {
-        self.originalPingID = originalPing.pingID
-        self.pongID = UUID().uuidString
-        self.responderID = responderID
-        self.responderNickname = responderNickname
-        self.originalTimestamp = originalPing.timestamp
-        self.responseTimestamp = Date()
-    }
-    
-    func encode() -> Data? {
-        try? JSONEncoder().encode(self)
-    }
-    
-    static func decode(from data: Data) -> PongResponse? {
-        try? JSONDecoder().decode(PongResponse.self, from: data)
-=======
         return try? JSONEncoder().encode(self)
     }
     
@@ -528,7 +475,60 @@
     
     static func decode(from data: Data) -> VersionAck? {
         try? JSONDecoder().decode(VersionAck.self, from: data)
->>>>>>> 17e96e99
+    }
+}
+
+// Ping request structure for latency measurement
+struct PingRequest: Codable {
+    let pingID: String
+    let senderID: String
+    let senderNickname: String
+    let targetID: String
+    let targetNickname: String
+    let timestamp: Date
+    
+    init(senderID: String, senderNickname: String, targetID: String, targetNickname: String) {
+        self.pingID = UUID().uuidString
+        self.senderID = senderID
+        self.senderNickname = senderNickname
+        self.targetID = targetID
+        self.targetNickname = targetNickname
+        self.timestamp = Date()
+    }
+    
+    func encode() -> Data? {
+        try? JSONEncoder().encode(self)
+    }
+    
+    static func decode(from data: Data) -> PingRequest? {
+        try? JSONDecoder().decode(PingRequest.self, from: data)
+    }
+}
+
+// Pong response structure for latency measurement
+struct PongResponse: Codable {
+    let originalPingID: String
+    let pongID: String
+    let responderID: String
+    let responderNickname: String
+    let originalTimestamp: Date
+    let responseTimestamp: Date
+    
+    init(originalPing: PingRequest, responderID: String, responderNickname: String) {
+        self.originalPingID = originalPing.pingID
+        self.pongID = UUID().uuidString
+        self.responderID = responderID
+        self.responderNickname = responderNickname
+        self.originalTimestamp = originalPing.timestamp
+        self.responseTimestamp = Date()
+    }
+    
+    func encode() -> Data? {
+        try? JSONEncoder().encode(self)
+    }
+    
+    static func decode(from data: Data) -> PongResponse? {
+        try? JSONDecoder().decode(PongResponse.self, from: data)
     }
 }
 
@@ -611,11 +611,6 @@
     func didReceiveReadReceipt(_ receipt: ReadReceipt)
     func didUpdateMessageDeliveryStatus(_ messageID: String, status: DeliveryStatus)
     
-<<<<<<< HEAD
-    // Ping/Pong methods
-    func didReceivePingRequest(_ ping: PingRequest)
-    func didReceivePongResponse(_ pong: PongResponse)
-=======
     // Channel key verification methods
     func didReceiveChannelKeyVerifyRequest(_ request: ChannelKeyVerifyRequest, from peerID: String)
     func didReceiveChannelKeyVerifyResponse(_ response: ChannelKeyVerifyResponse, from peerID: String)
@@ -623,7 +618,10 @@
     
     // Channel metadata methods
     func didReceiveChannelMetadata(_ metadata: ChannelMetadata, from peerID: String)
->>>>>>> 17e96e99
+    
+    // Ping/Pong methods
+    func didReceivePingRequest(_ ping: PingRequest)
+    func didReceivePongResponse(_ pong: PongResponse)
 }
 
 // Provide default implementation to make it effectively optional
@@ -661,27 +659,27 @@
         // Default empty implementation
     }
     
-<<<<<<< HEAD
+    func didReceiveChannelKeyVerifyRequest(_ request: ChannelKeyVerifyRequest, from peerID: String) {
+        // Default empty implementation
+    }
+    
+    func didReceiveChannelKeyVerifyResponse(_ response: ChannelKeyVerifyResponse, from peerID: String) {
+        // Default empty implementation
+    }
+    
+    func didReceiveChannelPasswordUpdate(_ update: ChannelPasswordUpdate, from peerID: String) {
+        // Default empty implementation
+    }
+    
+    func didReceiveChannelMetadata(_ metadata: ChannelMetadata, from peerID: String) {
+        // Default empty implementation
+    }
+    
     func didReceivePingRequest(_ ping: PingRequest) {
         // Default empty implementation
     }
     
     func didReceivePongResponse(_ pong: PongResponse) {
-=======
-    func didReceiveChannelKeyVerifyRequest(_ request: ChannelKeyVerifyRequest, from peerID: String) {
-        // Default empty implementation
-    }
-    
-    func didReceiveChannelKeyVerifyResponse(_ response: ChannelKeyVerifyResponse, from peerID: String) {
-        // Default empty implementation
-    }
-    
-    func didReceiveChannelPasswordUpdate(_ update: ChannelPasswordUpdate, from peerID: String) {
-        // Default empty implementation
-    }
-    
-    func didReceiveChannelMetadata(_ metadata: ChannelMetadata, from peerID: String) {
->>>>>>> 17e96e99
         // Default empty implementation
     }
 }